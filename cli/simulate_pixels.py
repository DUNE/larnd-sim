#!/usr/bin/env python
"""
Command-line interface to larnd-sim module.
"""
from math import ceil
from time import time
import warnings

import numpy as np
import numpy.lib.recfunctions as rfn

import cupy as cp
from cupy.cuda.nvtx import RangePush, RangePop

import fire
import h5py

from numba.cuda import device_array
from numba.cuda.random import create_xoroshiro128p_states
from numba.core.errors import NumbaPerformanceWarning

from tqdm import tqdm

from larndsim import consts
from larndsim.cuda_dict import CudaDict

SEED = int(time())
BATCH_SIZE = 4000
EVENT_BATCH_SIZE = 10

LOGO = """
  _                      _            _
 | |                    | |          (_)
 | | __ _ _ __ _ __   __| |______ ___ _ _ __ ___
 | |/ _` | '__| '_ \ / _` |______/ __| | '_ ` _ \\
 | | (_| | |  | | | | (_| |      \__ \ | | | | | |
 |_|\__,_|_|  |_| |_|\__,_|      |___/_|_| |_| |_|

"""

warnings.simplefilter('ignore', category=NumbaPerformanceWarning)

def swap_coordinates(tracks):
    """
    Swap x and z coordinates in tracks.
    This is because the convention in larnd-sim is different
    from the convention in edep-sim. FIXME.

    Args:
        tracks (:obj:`numpy.ndarray`): tracks array.

    Returns:
        :obj:`numpy.ndarray`: tracks with swapped axes.
    """
    x_start = np.copy(tracks['x_start'] )
    x_end = np.copy(tracks['x_end'])
    x = np.copy(tracks['x'])

    tracks['x_start'] = np.copy(tracks['z_start'])
    tracks['x_end'] = np.copy(tracks['z_end'])
    tracks['x'] = np.copy(tracks['z'])

    tracks['z_start'] = x_start
    tracks['z_end'] = x_end
    tracks['z'] = x

    return tracks

def maybe_create_rng_states(n, seed=0, rng_states=None):
    """Create or extend random states for CUDA kernel"""
    if rng_states is None:
        return create_xoroshiro128p_states(n, seed=seed)
    elif n > len(rng_states):
        new_states = device_array(n, dtype=rng_states.dtype)
        new_states[:len(rng_states)] = rng_states
        new_states[len(rng_states):] = create_xoroshiro128p_states(n - len(rng_states), seed=seed)
        return new_states
    return rng_states

def run_simulation(input_filename,
                   pixel_layout,
                   detector_properties,
                   output_filename,
                   response_file='../larndsim/bin/response_44.npy',
                   light_lut_filename='../larndsim/bin/lightLUT.npy',
                   light_det_noise_filename='../larndsim/bin/light_noise.npy',
                   bad_channels=None,
                   n_tracks=None,
                   pixel_thresholds_file=None):
    """
    Command-line interface to run the simulation of a pixelated LArTPC

    Args:
        input_filename (str): path of the edep-sim input file
        pixel_layout (str): path of the YAML file containing the pixel
            layout and connection details.
        detector_properties (str): path of the YAML file containing
            the detector properties
        output_filename (str): path of the HDF5 output file. If not specified
            the output is added to the input file.
        response_file (str, optional): path of the Numpy array containing the pre-calculated
            field responses. Defaults to ../larndsim/bin/response_44.npy.
        light_lut_file (str, optional): path of the Numpy array containing the light
            look-up table. Defaults to ../larndsim/bin/lightLUT.npy.
        bad_channels (str, optional): path of the YAML file containing the channels to be
            disabled. Defaults to None
        n_tracks (int, optional): number of tracks to be simulated. Defaults to None
            (all tracks).
        pixel_thresholds_file (str): path to npz file containing pixel thresholds. Defaults
            to None.
    """
    start_simulation = time()

    RangePush("run_simulation")

    print(LOGO)
    print("**************************\nLOADING SETTINGS AND INPUT\n**************************")
    print("Output file:", output_filename)
    print("Random seed:", SEED)
    print("Batch size:", BATCH_SIZE)
    print("Pixel layout file:", pixel_layout)
    print("Detector properties file:", detector_properties)
    print("edep-sim input file:", input_filename)
    print("Response file:", response_file)
    if bad_channels:
        print("Disabled channel list: ", bad_channels)
    RangePush("load_detector_properties")
    consts.load_properties(detector_properties, pixel_layout)
    from larndsim.consts import light, detector, physics
    RangePop()

    RangePush("load_larndsim_modules")
    # Here we load the modules after loading the detector properties
    # maybe can be implemented in a better way?
    from larndsim import (quenching, drifting, detsim, pixels_from_track, fee,
        lightLUT, light_sim)
    RangePop()

    RangePush("load_pixel_thresholds")
    if pixel_thresholds_file is not None:
        print("Pixel thresholds file:", pixel_thresholds_file)
        pixel_thresholds_lut = CudaDict.load(pixel_thresholds_file, 256)
    else:
        pixel_thresholds_lut = CudaDict(cp.array([fee.DISCRIMINATION_THRESHOLD]), 1, 1)
    RangePop()

    RangePush("load_hd5_file")
    # First of all we load the edep-sim output
    with h5py.File(input_filename, 'r') as f:
        tracks = np.array(f['segments'])
        try:
            trajectories = np.array(f['trajectories'])
            input_has_trajectories = True
        except KeyError:
            input_has_trajectories = False

        try:
            vertices = np.array(f['vertices'])
            input_has_vertices = True
        except KeyError:
            print("Input file does not have true vertices info")
            input_has_vertices = False

    RangePop()

    # Makes an empty array to store data from lightlut
    if light.LIGHT_SIMULATED:
        light_sim_dat = np.zeros([len(tracks), light.N_OP_CHANNEL],
                                 dtype=[('n_photons_det','f4'),('t0_det','f4')])
        track_light_voxel = np.zeros([len(tracks), 3], dtype='i4')

    if tracks.size == 0:
        print("Empty input dataset, exiting")
        return

    if n_tracks:
        tracks = tracks[:n_tracks]
        if light.LIGHT_SIMULATED:
            light_sim_dat = light_sim_dat[:n_tracks]

    if 'n_photons' not in tracks.dtype.names:
        n_photons = np.zeros(tracks.shape[0], dtype=[('n_photons', 'f4')])
        tracks = rfn.merge_arrays((tracks, n_photons), flatten=True)


    if 't0' not in tracks.dtype.names:
        # the t0 key refers to the time of energy deposition
        # in the input files, it is called 't'
        # this is only true for older edep inputs (which are included in `examples/`)
        t0 = np.array(tracks['t'].copy(), dtype=[('t0', 'f4')])
        t0_start = np.array(tracks['t_start'].copy(), dtype=[('t0_start', 'f4')])
        t0_end = np.array(tracks['t_end'].copy(), dtype=[('t0_end', 'f4')])
        tracks = rfn.merge_arrays((tracks, t0, t0_start, t0_end), flatten=True)

        # then, re-initialize the t key to zero
        # in larnd-sim, this key is the time at the anode
        tracks['t'] = np.zeros(tracks.shape[0], dtype=[('t', 'f4')])
        tracks['t_start'] = np.zeros(tracks.shape[0], dtype=[('t_start', 'f4')])
        tracks['t_end'] = np.zeros(tracks.shape[0], dtype=[('t_end', 'f4')])

    # Here we swap the x and z coordinates of the tracks
    # because of the different convention in larnd-sim wrt edep-sim
    tracks = swap_coordinates(tracks)

    response = cp.load(response_file)

    TPB = 256
    BPG = ceil(tracks.shape[0] / TPB)

    print("******************\nRUNNING SIMULATION\n******************")
    # We calculate the number of electrons after recombination (quenching module)
    # and the position and number of electrons after drifting (drifting module)
    print("Quenching electrons..." , end="")
    start_quenching = time()
    quenching.quench[BPG,TPB](tracks, physics.BIRKS)
    end_quenching = time()
    print(f" {end_quenching-start_quenching:.2f} s")

    print("Drifting electrons...", end="")
    start_drifting = time()
    drifting.drift[BPG,TPB](tracks)
    end_drifting = time()
    print(f" {end_drifting-start_drifting:.2f} s")

    if light.LIGHT_SIMULATED:
        print("Calculating optical responses...", end="")
        start_light_time = time()
        lut = np.load(light_lut_filename)['arr']
        light_noise = cp.load(light_det_noise_filename)
        TPB = 256
        BPG = ceil(tracks.shape[0] / TPB)
        lightLUT.calculate_light_incidence[BPG,TPB](tracks, lut, light_sim_dat, track_light_voxel)
        print(f" {time()-start_light_time:.2f} s")

    with h5py.File(output_filename, 'a') as output_file:
        output_file.create_dataset("tracks", data=tracks)
        if light.LIGHT_SIMULATED:
            output_file.create_dataset('light_dat', data=light_sim_dat)
        if input_has_trajectories:
            output_file.create_dataset("trajectories", data=trajectories)
        if input_has_vertices:
            output_file.create_dataset("vertices", data=vertices)

    # create a lookup table that maps between unique event ids and the segments in the file
    tot_evids = np.unique(tracks['eventID'])
    _, _, start_idx = np.intersect1d(tot_evids, tracks['eventID'], return_indices=True)
    _, _, rev_idx = np.intersect1d(tot_evids, tracks['eventID'][::-1], return_indices=True)
    end_idx = len(tracks['eventID']) - 1 - rev_idx

    # create a lookup table for event timestamps
    event_times = fee.gen_event_times(tot_evids.max()+1, 0)

    # We divide the sample in portions that can be processed by the GPU
    step = 1

    # charge simulation
    event_id_list = []
    adc_tot_list = []
    adc_tot_ticks_list = []
    track_pixel_map_tot = []
    unique_pix_tot = []
    current_fractions_tot = []

    # light simulation
    light_event_id_list = []
    light_start_time_list = []
    light_trigger_idx_list = []
    light_op_channel_idx_list = []
    light_waveforms_list = []
    light_waveforms_true_track_id_list = []
    light_waveforms_true_photons_list = []

    # pre-allocate some random number states
    rng_states = maybe_create_rng_states(1024*256, seed=0)
    last_time = 0
    for ievd in tqdm(range(0, tot_evids.shape[0], step), desc='Simulating events...', ncols=80, smoothing=0):

        first_event = tot_evids[ievd]
        last_event = tot_evids[min(ievd+step, tot_evids.shape[0]-1)]

        if first_event == last_event:
            last_event += 1

        # load a subset of segments from the file and process those that are from the current event
        track_slice = slice(min(start_idx[ievd:ievd + step]), max(end_idx[ievd:ievd + step])+1)
        track_subset = tracks[track_slice]
        event_mask = (track_subset['eventID'] >= first_event) & (track_subset['eventID'] < last_event)
        evt_tracks = track_subset[event_mask]
        first_trk_id = np.where(track_subset['eventID'] == evt_tracks['eventID'][0])[0][0] + min(start_idx[ievd:ievd + step])

        for itrk in tqdm(range(0, evt_tracks.shape[0], BATCH_SIZE), desc='  Simulating event %i batches...' % ievd, leave=False, ncols=80):
            selected_tracks = evt_tracks[itrk:itrk+BATCH_SIZE]
            RangePush("event_id_map")
            event_ids = selected_tracks['eventID']
            unique_eventIDs = np.unique(event_ids)
            RangePop()

            # We find the pixels intersected by the projection of the tracks on
            # the anode plane using the Bresenham's algorithm. We also take into
            # account the neighboring pixels, due to the transverse diffusion of the charges.
            RangePush("pixels_from_track")
            max_radius = ceil(max(selected_tracks["tran_diff"])*5/detector.PIXEL_PITCH)

            TPB = 128
            BPG = ceil(selected_tracks.shape[0] / TPB)
            max_pixels = np.array([0])
            pixels_from_track.max_pixels[BPG,TPB](selected_tracks, max_pixels)

            # This formula tries to estimate the maximum number of pixels which can have
            # a current induced on them.
            max_neighboring_pixels = (2*max_radius+1)*max_pixels[0]+(1+2*max_radius)*max_radius*2

            active_pixels = cp.full((selected_tracks.shape[0], max_pixels[0]), -1, dtype=np.int32)
            neighboring_pixels = cp.full((selected_tracks.shape[0], max_neighboring_pixels), -1, dtype=np.int32)
            n_pixels_list = cp.zeros(shape=(selected_tracks.shape[0]))

            if not active_pixels.shape[1] or not neighboring_pixels.shape[1]:
                continue

            pixels_from_track.get_pixels[BPG,TPB](selected_tracks,
                                                  active_pixels,
                                                  neighboring_pixels,
                                                  n_pixels_list,
                                                  max_radius)
            RangePop()

            RangePush("unique_pix")
            shapes = neighboring_pixels.shape
            joined = neighboring_pixels.reshape(shapes[0] * shapes[1])
            unique_pix = cp.unique(joined)
            unique_pix = unique_pix[(unique_pix != -1)]
            RangePop()

            if not unique_pix.shape[0]:
                continue

            RangePush("time_intervals")
            # Here we find the longest signal in time and we store an array with the start in time of each track
            max_length = cp.array([0])
            track_starts = cp.empty(selected_tracks.shape[0])
            detsim.time_intervals[BPG,TPB](track_starts, max_length, selected_tracks)
            RangePop()

            RangePush("tracks_current")
            # Here we calculate the induced current on each pixel
            signals = cp.zeros((selected_tracks.shape[0],
                                neighboring_pixels.shape[1],
                                cp.asnumpy(max_length)[0]), dtype=np.float32)
            TPB = (8,8,8)
            BPG_X = ceil(signals.shape[0] / TPB[0])
            BPG_Y = ceil(signals.shape[1] / TPB[1])
            BPG_Z = ceil(signals.shape[2] / TPB[2])
            BPG = (BPG_X, BPG_Y, BPG_Z)
            rng_states = maybe_create_rng_states(int(np.prod(TPB[:2]) * np.prod(BPG[:2])), seed=SEED+ievd+itrk, rng_states=rng_states)
            detsim.tracks_current_mc[BPG,TPB](signals, neighboring_pixels, selected_tracks, response, rng_states)
            RangePop()

            RangePush("pixel_index_map")
            # Here we create a map between tracks and index in the unique pixel array
            pixel_index_map = cp.full((selected_tracks.shape[0], neighboring_pixels.shape[1]), -1)
            for i_ in range(selected_tracks.shape[0]):
                compare = neighboring_pixels[i_, ..., cp.newaxis] == unique_pix
                indices = cp.where(compare)
                pixel_index_map[i_, indices[0]] = indices[1]
            RangePop()

            RangePush("track_pixel_map")
            # Mapping between unique pixel array and track array index
            track_pixel_map = cp.full((unique_pix.shape[0], detsim.MAX_TRACKS_PER_PIXEL), -1)
            TPB = 32
            BPG = ceil(unique_pix.shape[0] / TPB)
            detsim.get_track_pixel_map[BPG, TPB](track_pixel_map, unique_pix, neighboring_pixels)
            RangePop()

            RangePush("sum_pixels_signals")
            # Here we combine the induced current on the same pixels by different tracks
            TPB = (1,1,64)
            BPG_X = ceil(signals.shape[0] / TPB[0])
            BPG_Y = ceil(signals.shape[1] / TPB[1])
            BPG_Z = ceil(signals.shape[2] / TPB[2])
            BPG = (BPG_X, BPG_Y, BPG_Z)
            pixels_signals = cp.zeros((len(unique_pix), len(detector.TIME_TICKS)))
            pixels_tracks_signals = cp.zeros((len(unique_pix),
                                              len(detector.TIME_TICKS),
                                              track_pixel_map.shape[1]))
            detsim.sum_pixel_signals[BPG,TPB](pixels_signals,
                                              signals,
                                              track_starts,
                                              pixel_index_map,
                                              track_pixel_map,
                                              pixels_tracks_signals)
            RangePop()

            RangePush("get_adc_values")
            # Here we simulate the electronics response (the self-triggering cycle) and the signal digitization
            time_ticks = cp.linspace(0, len(unique_eventIDs) * detector.TIME_INTERVAL[1], pixels_signals.shape[1]+1)
            integral_list = cp.zeros((pixels_signals.shape[0], fee.MAX_ADC_VALUES))
            adc_ticks_list = cp.zeros((pixels_signals.shape[0], fee.MAX_ADC_VALUES))
            current_fractions = cp.zeros((pixels_signals.shape[0], fee.MAX_ADC_VALUES, track_pixel_map.shape[1]))

            TPB = 128
            BPG = ceil(pixels_signals.shape[0] / TPB)
            rng_states = maybe_create_rng_states(int(TPB * BPG), seed=SEED+ievd+itrk, rng_states=rng_states)
            pixel_thresholds_lut.tpb = TPB
            pixel_thresholds_lut.bpg = BPG
            pixel_thresholds = pixel_thresholds_lut[unique_pix.ravel()].reshape(unique_pix.shape)

            fee.get_adc_values[BPG, TPB](pixels_signals,
                                         pixels_tracks_signals,
                                         time_ticks,
                                         integral_list,
                                         adc_ticks_list,
                                         0,
                                         rng_states,
                                         current_fractions,
                                         pixel_thresholds)

            adc_list = fee.digitize(integral_list)
            adc_event_ids = np.full(adc_list.shape, unique_eventIDs[0]) # FIXME: only works if looping on a single event
            RangePop()

            event_id_list.append(adc_event_ids)
            adc_tot_list.append(adc_list)
            adc_tot_ticks_list.append(adc_ticks_list)
            unique_pix_tot.append(unique_pix)
            current_fractions_tot.append(current_fractions)
            track_pixel_map[track_pixel_map != -1] += first_trk_id + itrk
            track_pixel_map_tot.append(track_pixel_map)

            # ~~~ Light detector response simulation ~~~
            if light.LIGHT_SIMULATED:
                RangePush("sum_light_signals")
                light_inc = light_sim_dat[track_slice][event_mask][itrk:itrk+BATCH_SIZE]
                selected_track_id = cp.arange(track_slice.start, track_slice.stop)[event_mask][itrk:itrk+BATCH_SIZE]
                n_light_ticks, light_t_start = light_sim.get_nticks(light_inc)

                n_light_det = light_inc.shape[-1]
                light_sample_inc = cp.zeros((n_light_det,n_light_ticks), dtype='f4')
                light_sample_inc_true_track_id = cp.full((n_light_det, n_light_ticks, light.MAX_MC_TRUTH_IDS), -1, dtype='i8')
                light_sample_inc_true_photons = cp.zeros((n_light_det, n_light_ticks, light.MAX_MC_TRUTH_IDS), dtype='f8')

                TPB = (1,64)
                BPG = (ceil(light_sample_inc.shape[0] / TPB[0]),
                    ceil(light_sample_inc.shape[1] / TPB[1]))
                light_sim.sum_light_signals[BPG, TPB](
                    selected_tracks, track_light_voxel[track_slice][event_mask][itrk:itrk+BATCH_SIZE], selected_track_id,
                    light_inc, lut, light_t_start, light_sample_inc, light_sample_inc_true_track_id,
                    light_sample_inc_true_photons)
                RangePop()
                if light_sample_inc_true_track_id.shape[-1] > 0 and cp.any(light_sample_inc_true_track_id[...,-1] != -1):
                    warnings.warn(f"Maximum number of true segments ({light.MAX_MC_TRUTH_IDS}) reached in backtracking info, consider increasing MAX_MC_TRUTH_IDS (larndsim/consts/light.py)")

                RangePush("sim_scintillation")
                light_sample_inc_scint = cp.zeros_like(light_sample_inc)
                light_sample_inc_scint_true_track_id = cp.full_like(light_sample_inc_true_track_id, -1)
                light_sample_inc_scint_true_photons = cp.zeros_like(light_sample_inc_true_photons)
                light_sim.calc_scintillation_effect[BPG, TPB](
                    light_sample_inc, light_sample_inc_true_track_id, light_sample_inc_true_photons, light_sample_inc_scint,
                    light_sample_inc_scint_true_track_id, light_sample_inc_scint_true_photons)

                light_sample_inc_disc = cp.zeros_like(light_sample_inc)
                rng_states = maybe_create_rng_states(int(np.prod(TPB) * np.prod(BPG)),
                                                     seed=SEED+ievd+itrk, rng_states=rng_states)
                light_sim.calc_stat_fluctuations[BPG, TPB](light_sample_inc_scint, light_sample_inc_disc, rng_states)
                RangePop()

                RangePush("sim_light_det_response")
                light_response = cp.zeros_like(light_sample_inc)
                light_response_true_track_id = cp.full_like(light_sample_inc_true_track_id, -1)
                light_response_true_photons = cp.zeros_like(light_sample_inc_true_photons)
                light_sim.calc_light_detector_response[BPG, TPB](
                    light_sample_inc_disc, light_sample_inc_scint_true_track_id, light_sample_inc_scint_true_photons,
                    light_response, light_response_true_track_id, light_response_true_photons)
                light_response += cp.array(light_sim.gen_light_detector_noise(light_response.shape, light_noise))
                RangePop()

                RangePush("sim_light_triggers")
                trigger_idx, op_channel_idx = light_sim.get_triggers(light_response)
                digit_samples = ceil((light.LIGHT_TRIG_WINDOW[1] + light.LIGHT_TRIG_WINDOW[0]) / light.LIGHT_DIGIT_SAMPLE_SPACING)
                TPB = (1,1,64)
                BPG = (ceil(trigger_idx.shape[0] / TPB[0]),
                       ceil(op_channel_idx.shape[1] / TPB[1]),
                       ceil(digit_samples / TPB[2]))

                light_digit_signal, light_digit_signal_true_track_id, light_digit_signal_true_photons = light_sim.sim_triggers(
                    BPG, TPB, light_response, light_response_true_track_id, light_response_true_photons, trigger_idx, op_channel_idx,
                    digit_samples, light_noise)
                RangePop()

                light_event_id_list.append(cp.full(trigger_idx.shape[0], unique_eventIDs[0])) # FIXME: only works if looping on a single event
                light_start_time_list.append(cp.full(trigger_idx.shape[0], light_t_start))
                light_trigger_idx_list.append(trigger_idx)
                light_op_channel_idx_list.append(op_channel_idx)
                light_waveforms_list.append(light_digit_signal)
                light_waveforms_true_track_id_list.append(light_digit_signal_true_track_id)
                light_waveforms_true_photons_list.append(light_digit_signal_true_photons)

        if event_id_list and adc_tot_list and (len(event_id_list) > EVENT_BATCH_SIZE or ievd == tot_evids.shape[0]-1):
            event_id_list_batch = np.concatenate(event_id_list, axis=0)
            adc_tot_list_batch = np.concatenate(adc_tot_list, axis=0)
            adc_tot_ticks_list_batch = np.concatenate(adc_tot_ticks_list, axis=0)
            unique_pix_tot_batch = np.concatenate(unique_pix_tot, axis=0)
            current_fractions_tot_batch = np.concatenate(current_fractions_tot, axis=0)
            track_pixel_map_tot_batch = np.concatenate(track_pixel_map_tot, axis=0)

            if light.LIGHT_SIMULATED:
                light_event_id_list_batch = np.concatenate(light_event_id_list, axis=0)
                light_start_time_list_batch = np.concatenate(light_start_time_list, axis=0)
                light_trigger_idx_list_batch = np.concatenate(light_trigger_idx_list, axis=0)
                light_op_channel_idx_list_batch = np.concatenate(light_op_channel_idx_list, axis=0)
                light_waveforms_list_batch = np.concatenate(light_waveforms_list, axis=0)
                light_waveforms_true_track_id_list_batch = np.concatenate(light_waveforms_true_track_id_list, axis=0)
                light_waveforms_true_photons_list_batch = np.concatenate(light_waveforms_true_photons_list, axis=0)

<<<<<<< HEAD
                light_trigger_modules = cp.array([detector.TPC_TO_MODULE[tpc] for tpc in light.OP_CHANNEL_TO_TPC[light_op_channel_idx_list_batch.get()][:,0]])
                    
=======
>>>>>>> 3396dfbc
            fee.export_to_hdf5(event_id_list_batch,
                               adc_tot_list_batch,
                               adc_tot_ticks_list_batch,
                               cp.asnumpy(unique_pix_tot_batch),
                               cp.asnumpy(current_fractions_tot_batch),
                               cp.asnumpy(track_pixel_map_tot_batch),
                               output_filename,
                               event_times[np.unique(event_id_list_batch)],
                               is_first_event=last_time==0,
<<<<<<< HEAD
                               light_trigger_times=None if not light.LIGHT_SIMULATED else light_start_time_list_batch + light_trigger_idx_list_batch * light.LIGHT_TICK_SIZE,
                               light_trigger_event_id=None if not light.LIGHT_SIMULATED else light_event_id_list_batch,
                               light_trigger_modules=None if not light.LIGHT_SIMULATED else light_trigger_modules,
=======
                               light_trigger_times=event_times[np.unique(event_id_list_batch)] if not light.LIGHT_SIMULATED else light_start_time_list_batch + light_trigger_idx_list_batch * light.LIGHT_TICK_SIZE,
                               light_trigger_event_id=np.unique(event_id_list_batch) if not light.LIGHT_SIMULATED else light_event_id_list_batch,
>>>>>>> 3396dfbc
                               bad_channels=bad_channels)

            event_id_list = []
            adc_tot_list = []
            adc_tot_ticks_list = []
            unique_pix_tot = []
            current_fractions_tot = []
            track_pixel_map_tot = []

            if light.LIGHT_SIMULATED:
                light_sim.export_to_hdf5(light_event_id_list_batch,
                                         light_start_time_list_batch,
                                         light_trigger_idx_list_batch,
                                         light_op_channel_idx_list_batch,
                                         light_waveforms_list_batch,
                                         output_filename,
                                         event_times[np.unique(light_event_id_list_batch)],
                                         light_waveforms_true_track_id_list_batch,
                                         light_waveforms_true_photons_list_batch)

                light_event_id_list = []
                light_start_time_list = []
                light_trigger_idx_list = []
                light_op_channel_idx_list = []
                light_waveforms_list = []
                light_waveforms_true_track_id_list_batch = []
                light_waveforms_true_photons_list_batch = []

            last_time = event_times[-1]

    with h5py.File(output_filename, 'a') as output_file:
        if 'configs' in output_file.keys():
            output_file['configs'].attrs['pixel_layout'] = pixel_layout

    print("Output saved in:", output_filename)

    RangePop()
    end_simulation = time()
    print(f"Elapsed time: {end_simulation-start_simulation:.2f} s")

if __name__ == "__main__":
    fire.Fire(run_simulation)<|MERGE_RESOLUTION|>--- conflicted
+++ resolved
@@ -511,12 +511,8 @@
                 light_waveforms_list_batch = np.concatenate(light_waveforms_list, axis=0)
                 light_waveforms_true_track_id_list_batch = np.concatenate(light_waveforms_true_track_id_list, axis=0)
                 light_waveforms_true_photons_list_batch = np.concatenate(light_waveforms_true_photons_list, axis=0)
-
-<<<<<<< HEAD
                 light_trigger_modules = cp.array([detector.TPC_TO_MODULE[tpc] for tpc in light.OP_CHANNEL_TO_TPC[light_op_channel_idx_list_batch.get()][:,0]])
                     
-=======
->>>>>>> 3396dfbc
             fee.export_to_hdf5(event_id_list_batch,
                                adc_tot_list_batch,
                                adc_tot_ticks_list_batch,
@@ -526,14 +522,9 @@
                                output_filename,
                                event_times[np.unique(event_id_list_batch)],
                                is_first_event=last_time==0,
-<<<<<<< HEAD
-                               light_trigger_times=None if not light.LIGHT_SIMULATED else light_start_time_list_batch + light_trigger_idx_list_batch * light.LIGHT_TICK_SIZE,
-                               light_trigger_event_id=None if not light.LIGHT_SIMULATED else light_event_id_list_batch,
-                               light_trigger_modules=None if not light.LIGHT_SIMULATED else light_trigger_modules,
-=======
                                light_trigger_times=event_times[np.unique(event_id_list_batch)] if not light.LIGHT_SIMULATED else light_start_time_list_batch + light_trigger_idx_list_batch * light.LIGHT_TICK_SIZE,
                                light_trigger_event_id=np.unique(event_id_list_batch) if not light.LIGHT_SIMULATED else light_event_id_list_batch,
->>>>>>> 3396dfbc
+                               light_trigger_modules=np.ones(len(np.unique(event_id_list_batch))) if not light.LIGHT_SIMULATED else light_trigger_modules,
                                bad_channels=bad_channels)
 
             event_id_list = []
