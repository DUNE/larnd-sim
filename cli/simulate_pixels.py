#!/usr/bin/env python
"""
Command-line interface to larnd-sim module.
"""

import pickle

from numba import cuda
from pynvjitlink import patch
import numpy as np
patch.patch_numba_linker()

from math import ceil
import os
from time import time
import warnings
from collections import defaultdict

import numpy as np
import numpy.lib.recfunctions as rfn

import cupy as cp
from cupy.cuda.nvtx import RangePush, RangePop

if os.getenv('LARNDSIM_DISABLE_CUPY_MEMPOOL'):
    # Disable memory pool for device memory (GPU):
    cp.cuda.set_allocator(None)
    # Disable memory pool for pinned memory (CPU):
    cp.cuda.set_pinned_memory_allocator(None)

import fire
import h5py

from numba.cuda import device_array, to_device
from numba.cuda.random import create_xoroshiro128p_states
from numba.core.errors import NumbaPerformanceWarning

from tqdm import tqdm

from larndsim import consts
from larndsim import active_volume, quenching, drifting, detsim, pixels_from_track, fee, lightLUT, light_sim
import importlib

from larndsim.util import CudaDict, batching, memory_logger
from larndsim.config import get_config

SEED = int(time())

LOGO = """
  _                      _            _
 | |                    | |          (_)
 | | __ _ _ __ _ __   __| |______ ___ _ _ __ ___
 | |/ _` | '__| '_ \ / _` |______/ __| | '_ ` _ \\
 | | (_| | |  | | | | (_| |      \__ \ | | | | | |
 |_|\__,_|_|  |_| |_|\__,_|      |___/_|_| |_| |_|

"""

warnings.simplefilter('ignore', category=NumbaPerformanceWarning)

def swap_coordinates(tracks):
    """
    Swap x and z coordinates in tracks.
    This is because the convention in larnd-sim is different
    from the convention in edep-sim. FIXME.

    Args:
        tracks (:obj:`numpy.ndarray`): tracks array.

    Returns:
        :obj:`numpy.ndarray`: tracks with swapped axes.
    """
    x_start = np.copy(tracks['x_start'] )
    x_end = np.copy(tracks['x_end'])
    x = np.copy(tracks['x'])

    tracks['x_start'] = np.copy(tracks['z_start'])
    tracks['x_end'] = np.copy(tracks['z_end'])
    tracks['x'] = np.copy(tracks['z'])

    tracks['z_start'] = x_start
    tracks['z_end'] = x_end
    tracks['z'] = x

    return tracks

def maybe_create_rng_states(n, seed=0, rng_states=None):
    """Create or extend random states for CUDA kernel"""

    if rng_states is None:
        return create_xoroshiro128p_states(n, seed=seed)

    if n > len(rng_states):
        new_states = device_array(n, dtype=rng_states.dtype)
        new_states[:len(rng_states)] = rng_states
        new_states[len(rng_states):] = create_xoroshiro128p_states(n - len(rng_states), seed=seed)
        return new_states

    return rng_states

def run_simulation(input_filename,
                   output_filename,
                   config='2x2_mod2mod_variation',
                   mod2mod_variation=None,
                   pixel_layout=None,
                   detector_properties=None,
                   simulation_properties=None,
                   response_file=None,
                   light_simulated=None,
                   light_lut_filename=None,
                   light_det_noise_filename=None,
                   bad_channels=None,
                   n_events=None,
                   pixel_thresholds_file=None,
                   pixel_gains_file=None,
                   rand_seed=None,
                   save_memory=None):
    """
    Command-line interface to run the simulation of a pixelated LArTPC

    Args:
        input_filename (str): path of the edep-sim input file
        output_filename (str): path of the HDF5 output file. If not specified
            the output is added to the input file.
        config (str, optional): a keyword to specify a configuration (all necessary meta data files)
        mod2mod_variation (bool): a flag indicating if load different configurations for different LArTPC modules
        pixel_layout (str): path of the YAML file containing the pixel
            layout and connection details.
        detector_properties (str): path of the YAML file containing
            the detector properties
        simulation_properties (str): path of the YAML file containing
            the simulation properties
        response_file (str): path of the Numpy array containing the pre-calculated
            field responses. 
        light_lut_file (str, optional): path of the Numpy array containing the light
            look-up table. 
        light_det_noise_filename (str, optional): path of the Numpy array containning the light noise information
        bad_channels (str, optional): path of the YAML file containing the channels to be
            disabled. Defaults to None
        n_events (int, optional): number of events to be simulated. Defaults to None
            (all tracks).
        pixel_thresholds_file (str, optional): path to npz file containing pixel thresholds. Defaults
            to None.
        pixel_gains_file (str): path to npz file containing pixel gain values. Defaults to None (the value of fee.GAIN)
        rand_seed (int, optional): the random number generator seed that can be set through 
            a command-line
        save_memory (string path, optional): if non-empty, this is used as a filename to 
            store memory snapshot information
    """
    # Define a nested function to save the results
    def save_results(event_times, is_first_batch, results, i_trig, i_mod=-1, light_only=False):
        '''
        results is a dictionary with the following keys

         for the charge simulation
         - event_id: event id for each hit
         - adc_tot: adc value for each hit
         - adc_tot_ticks: timestamp for each hit
         - track_pixel_map: map from track to active pixels
         - unique_pix: all unique pixels (per track?)
         - current_fractions: fraction of charge associated with each true track

         for the light simulation (in addition to all keys for the charge simulation)
         - light_event_id: event_id for each light trigger
         - light_start_time: simulation start time for event
         - light_trigger_idx: time tick at which each trigger occurs
         - light_op_channel_idx: optical channel id for each waveform
         - light_waveforms: waveforms of each light trigger
         - light_waveforms_true_track_id: true track ids for each tick in each waveform
         - light_waveforms_true_photons: equivalent pe for each track at each tick in each waveform
        
        returns is_first_batch = False
        
        Note: can't handle empty inputs
        '''
        for key in list(results.keys()):
            if isinstance(results[key], list) and len(results[key]) > 0: # we may have empty lists (e.g. for event_id) when light_only
                results[key] = np.concatenate([cp.asnumpy(arr) for arr in results[key]], axis=0)

        uniq_events = cp.asnumpy(np.unique(results['event_id'])) if not light_only else cp.asnumpy(np.unique(results['light_event_id']))
        uniq_event_times = cp.asnumpy(event_times[uniq_events % sim.MAX_EVENTS_PER_FILE])

        if not light_only:
            if light.LIGHT_SIMULATED:
                # prep arrays for embedded triggers in charge data stream
                light_trigger_modules = np.array([detector.TPC_TO_MODULE[tpc] for tpc in light.OP_CHANNEL_TO_TPC[results['light_op_channel_idx']][:,0]])
                if light.LIGHT_TRIG_MODE == 1:
                    light_trigger_modules = np.array(results['trigger_type'])
                light_trigger_times = results['light_start_time'] + results['light_trigger_idx'] * light.LIGHT_TICK_SIZE
                light_trigger_event_ids = results['light_event_id']
            else:
                # prep arrays for embedded triggers in charge data stream (each event triggers once at perfect t0)
                light_trigger_modules = np.ones(len(uniq_events))
                light_trigger_times = np.zeros_like(uniq_event_times)
                light_trigger_event_ids = uniq_events

            fee.export_to_hdf5(results['event_id'],
                               results['adc_tot'],
                               results['adc_tot_ticks'],
                               results['unique_pix'],
                               results['current_fractions'],
                               results['track_pixel_map'],
                               output_filename, # defined earlier in script
                               uniq_event_times,
                               is_first_batch=is_first_batch,
                               light_trigger_times=light_trigger_times,
                               light_trigger_event_id=light_trigger_event_ids,
                               light_trigger_modules=light_trigger_modules,
                               bad_channels=bad_channels, # defined earlier in script
                               i_mod=i_mod)

        if light.LIGHT_SIMULATED and len(results['light_event_id']):
            if light.LIGHT_TRIG_MODE == 0:
                light_sim.export_to_hdf5(results['light_event_id'],
                                         results['light_start_time'],
                                         results['light_trigger_idx'],
                                         results['light_op_channel_idx'],
                                         results['light_waveforms'],
                                         output_filename,
                                         uniq_event_times,
                                         results['light_waveforms_true_track_id'],
                                         results['light_waveforms_true_photons'],
                                         i_trig,
                                         i_mod)
            elif light.LIGHT_TRIG_MODE == 1:
                light_sim.export_light_wvfm_to_hdf5(results['light_event_id'],
                                                    results['light_waveforms'],
                                                    output_filename,
                                                    results['light_waveforms_true_track_id'],
                                                    results['light_waveforms_true_photons'],
                                                    i_trig,
                                                    i_mod)
        if is_first_batch:
            is_first_batch = False
        return is_first_batch
    ###########################################################################################

    print(LOGO)
    print("**************************\nLOADING SETTINGS AND INPUT\n**************************")

    if not os.path.exists(input_filename):
        raise Exception(f'Input file {input_filename} does not exist.')
    if os.path.exists(output_filename):
        raise Exception(f'Output file {output_filename} already exists.')

    # Set the input (meta data) files
    cfg = get_config(config)
    if pixel_layout is None:
        pixel_layout = cfg['PIXEL_LAYOUT']
    if detector_properties is None:
        detector_properties = cfg['DET_PROPERTIES']
    if response_file is None:
        response_file = cfg['RESPONSE']
    if simulation_properties is None:
        simulation_properties = cfg['SIM_PROPERTIES']
    if light_simulated is None:
        try:
            light_simulated = cfg['LIGHT_SIMULATED']
        except:
            print("The configuration has not specify wether to simulate light. By default the light simulation is activated.")
    if light_lut_filename is None:
        try:
            light_lut_filename = cfg['LIGHT_LUT']
            if isinstance(light_lut_filename, list):
                for i_light_lut, f_light_lut in enumerate(light_lut_filename):
                    if not os.path.isfile(f_light_lut):
                        light_lut_filename[i_light_lut] = "larndsim/bin/lightLUT.npz" # the default 2x2 module light lookup table
                        warnings.warn("Path to light LUT in the configuration file is not valid. Switching to the default 2x2 module light LUT in larnd-sim now...")
            else:
                if not os.path.isfile(light_lut_filename):
                    light_lut_filename = "larndsim/bin/lightLUT.npz" # the default 2x2 module light lookup table
                    warnings.warn("Path to light LUT in the configuration file is not valid. Switching to the default 2x2 module light LUT in larnd-sim now...")
        except:
            print("light_lut_filename is not provided (required if light_simulated is True)")
    if light_det_noise_filename is None:
        try:
            light_det_noise_filename = cfg['LIGHT_DET_NOISE']
        except:
            print("light_det_noise_filename is not provided (required if light_simulated is True)")

    # Assert necessary ones
    assert pixel_layout, 'pixel_layout (file) must be specified.'
    assert simulation_properties, 'simulation_properties (file) must be specified'
    assert detector_properties, 'detector_properties (file) must be specified'
    assert response_file, 'response_file must be specified'

    # Print configuration files
    # Shall we give an option to turn of the print out?
    print("")
    print("edep-sim input file:", input_filename)
    print("larnd-sim output file:", output_filename)
    print("")
    print("Random seed:", rand_seed)
    print("Simulation properties file:", simulation_properties)
    print("Detector properties file:", detector_properties)
    print("Pixel layout file:", pixel_layout)
    print("Response file:", response_file)
    if light_lut_filename:
        print("Light LUT:", light_lut_filename)
    if light_det_noise_filename:
        print("Light detector noise: ", light_det_noise_filename)
    if bad_channels:
        print("Disabled channel list: ", bad_channels)
    if save_memory:
        print('Recording the process resource log:', save_memory)
    else:
        print('Memory resource log will not be recorded')

    # Get number of modules in the simulation
    mod_ids = consts.detector.get_n_modules(detector_properties)
    n_modules = len(mod_ids)

    if mod2mod_variation is None:
        try:
            mod2mod_variation = cfg['MOD2MOD_VARIATION']
        except:
            print("The configuration has not specify wether to load different configurations for different modules. By default all the modules (if more than one simulated) are loaded with the same configuration.")

    if mod2mod_variation is True:
        if n_modules == 1:
            warnings.warn("Simulating one module with module variation activated! \nDeactivating module variation...")
            mod2mod_variation = False
        if (isinstance(pixel_layout, str) or len(pixel_layout) == 1) and (isinstance(response_file, str) or len(response_file) == 1) and (isinstance(light_lut_filename, str) or len(light_lut_filename) == 1):
            warnings.warn("Simulation with module variation activated, but only provided a single set of configuration files of pixel layout, induction response and light lookup table! \nDeactivating module variation...")
            mod2mod_variation = False

    if mod2mod_variation == True:
        # Load the index for pixel layout, response and LUT
        try:
            pixel_layout_id = cfg['PIXEL_LAYOUT_ID']
            if not isinstance(pixel_layout, list) or len(pixel_layout_id) != n_modules or max(pixel_layout_id) >= len(pixel_layout):
                raise KeyError("Simulation with module variation activated, but the number of pointer for pixel layout is incorrect!")
            else:
                module_pixel_layout = [pixel_layout[idx] for idx in pixel_layout_id]
                pixel_layout = module_pixel_layout
        except:
            if isinstance(pixel_layout, list) and len(pixel_layout) != n_modules:
                raise KeyError("Simulation with module variation activated, but the number of pixel layout files is incorrect!")
            elif isinstance(pixel_layout, list) and len(pixel_layout) == n_modules:
                warnings.warn("Simulation with module variation activated, using default orders for the pixel layout files.")

        try:
            response_id = cfg['RESPONSE_ID']
            if not isinstance(response_file, list) or len(response_id) != n_modules or max(response_id) >= len(response_file):
                raise KeyError("Simulation with module variation activated, but the number of pointer for response files is incorrect!")
            else:
                module_response_file = [response_file[idx] for idx in response_id]
                response_file = module_response_file
        except:
            if isinstance(response_file, list) and len(response_file) != n_modules:
                raise KeyError("Simulation with module variation activated, but the number of response files is incorrect!")
            elif isinstance(response_file, list) and len(response_file) == n_modules:
                warnings.warn("Simulation with module variation activated, using default orders for the response files.")

        try:
            light_lut_id = cfg['LIGHT_LUT_ID']
            if not isinstance(light_lut_filename, list) or len(light_lut_id) != n_modules or max(light_lut_id) >= len(light_lut_filename):
                raise KeyError("Simulation with module variation activated, but the number of pointer for light LUT is incorrect!")
            else:
                module_light_lut_filename = [light_lut_filename[idx] for idx in light_lut_id]
                light_lut_filename = module_light_lut_filename
        except:
            if isinstance(light_lut_filename, list) and len(light_lut_filename) != n_modules:
                raise KeyError("Simulation with module variation activated, but the number of light LUT is incorrect!")
            elif isinstance(light_lut_filename, list) and len(light_lut_filename) == n_modules:
                warnings.warn("Simulation with module variation activated, using default orders for the light LUT.")
        
        if cfg['PIXEL_LAYOUT_ID'] and cfg['RESPONSE_ID']:
            if cfg['PIXEL_LAYOUT_ID'] != cfg['RESPONSE_ID']:
                warnings.warn("Simulation with module variation activated, the pixel layout and response files may not be consistent with each other. Please double check!")

    logger = memory_logger(save_memory is None)
    logger.start()
    logger.take_snapshot()
    start_simulation = time()

    RangePush("set_random_seed")
    # set up random seed for larnd-sim
    if not rand_seed: rand_seed = SEED
    cp.random.seed(rand_seed)
    # pre-allocate some random number states for custom kernels
    rng_states = maybe_create_rng_states(1024*256, seed=rand_seed)
    RangePop()

    RangePush("load_properties")

    # if n_modules == 1, mod2mod_variation would have already been set to False
    if not mod2mod_variation:
        # Check if the configrations are consistent
        # Allow configuration to be provided as a string or a single element list
        if isinstance(pixel_layout, list) and len(pixel_layout) > 1:
            raise KeyError("Provided more than one pixel layout file for the simulation with no module variation.")
        elif isinstance(pixel_layout, list) and len(pixel_layout) == 1:
            pixel_layout = pixel_layout[0]

        if isinstance(response_file, list) and len(response_file) > 1:
            raise KeyError("Provided more than one response file for the simulation with no module variation.")
        elif isinstance(response_file, list) and len(response_file) == 1:
            response_file = response_file[0]

        if isinstance(pixel_thresholds_file, list) and len(pixel_thresholds_file) > 1:
            raise KeyError("Provided more than one pixel threshold file for the simulation with no module variation.")
        elif isinstance(pixel_thresholds_file, list) and len(pixel_thresholds_file) == 1:
            pixel_thresholds_file = pixel_thresholds_file[0]

        if isinstance(pixel_gains_file, list) and len(pixel_gains_file) > 1:
            raise KeyError("Provided more than one pixel gain file for the simulation with no module variation.")
        elif isinstance(pixel_gains_file, list) and len(pixel_gains_file) == 1:
            pixel_gains_file = pixel_gains_file[0]

        if isinstance(light_lut_filename, list) and len(light_lut_filename) > 1:
            raise KeyError("Provided more than one light lookup table for the simulation with no module variation.")
        elif isinstance(light_lut_filename, list) and len(light_lut_filename) == 1:
            light_lut_filename = light_lut_filename[0]

        RangePush("load_detector_properties")
        consts.load_properties(detector_properties, pixel_layout, simulation_properties)
        from larndsim.consts import light, detector, physics, sim
        RangePop()

        RangePush("load_induction_response")
        response = cp.load(response_file)
        RangePop()
    else:
        consts.light.set_light_properties(detector_properties)
        consts.sim.set_simulation_properties(simulation_properties)
        from larndsim.consts import light, physics, sim

    # set the value for the global variable MOD2MOD_VARIATION
    sim.MOD2MOD_VARIATION = mod2mod_variation

    # reload after the variables been defined (has been loaded for the first time at the top)
    importlib.reload(pixels_from_track)
    importlib.reload(active_volume)
    importlib.reload(detsim)
    importlib.reload(light_sim)
    importlib.reload(lightLUT)
    importlib.reload(fee)

    #if light.LIGHT_TRIG_MODE == 1 and not sim.IS_SPILL_SIM:
    #    raise ValueError("The simulation property indicates it is not beam simulation, but the light trigger mode is set to the beam trigger mode!")

    RangePush("load_pixel_thresholds")
    if pixel_thresholds_file is not None:
        print("Pixel thresholds file:", pixel_thresholds_file)
        pixel_thresholds_lut = CudaDict.load(pixel_thresholds_file, 512)
    else:
        pixel_thresholds_lut = CudaDict(cp.array([fee.DISCRIMINATION_THRESHOLD]), 1, 1)
    RangePop()

    RangePush("load_pixel_gains")
    if pixel_gains_file is not None:
        print("Pixel gains file:", pixel_gains_file)
        pixel_gains_lut = CudaDict.load(pixel_gains_file, 512)
    RangePop()

    RangePush("set_if_simulate_light")
    if light_simulated is not None:
        light.LIGHT_SIMULATED = light_simulated
    RangePop()

    RangePop()                  # load_properties

    RangePush("load_hd5_file")
    print("Loading track segments..." , end="")
    start_load = time()
    # First of all we load the edep-sim output
    with h5py.File(input_filename, 'r') as f:
        tracks = np.array(f['segments'])
        if 'segment_id' in tracks.dtype.names:
            segment_ids = tracks['segment_id']
        else:
            dtype = tracks.dtype.descr
            dtype = [('segment_id','u4')] + dtype
            new_tracks = np.empty(tracks.shape, dtype=np.dtype(dtype, align=True))
            new_tracks['segment_id'] = np.arange(tracks.shape[0], dtype='u4')
            for field in dtype[1:]:
                new_tracks[field[0]] = tracks[field[0]]
            tracks = new_tracks
            segment_ids = tracks['segment_id']
        try:
            trajectories = np.array(f['trajectories'])
            input_has_trajectories = True
        except KeyError:
            input_has_trajectories = False

        try:
            vertices = np.array(f['vertices'])
            input_has_vertices = True
        except KeyError:
            print("Input file does not have true vertices info")
            input_has_vertices = False

        try:
            mc_hdr = np.array(f['mc_hdr'])
            input_has_mc_hdr = True
        except KeyError:
            print("Input file does not have MC event summary info")
            input_has_mc_hdr = False

        try:
            mc_stack = np.array(f['mc_stack'])
            input_has_mc_stack = True
        except KeyError:
            print("Input file does not have MC particle stack info")
            input_has_mc_stack = False

    if tracks.size == 0:
        print("Empty input dataset, exiting")
        return

    logger.take_snapshot()
    logger.archive('loading')

    logger.start()
    logger.take_snapshot()
    # Reduce dataset if not all events are to be simulated, being careful of gaps
    if n_events:
        print(f'Selecting only the first {n_events} events for simulation.')
        max_eventID = np.unique(tracks[sim.EVENT_SEPARATOR])[n_events-1]
        segment_ids = segment_ids[tracks[sim.EVENT_SEPARATOR] <= max_eventID]
        tracks = tracks[tracks[sim.EVENT_SEPARATOR] <= max_eventID]

        if input_has_trajectories:
            trajectories = trajectories[trajectories[sim.EVENT_SEPARATOR] <= max_eventID]
        if input_has_vertices:
            vertices = vertices[vertices[sim.EVENT_SEPARATOR] <= max_eventID]
        if input_has_mc_hdr:
            mc_hdr = mc_hdr[mc_hdr[sim.EVENT_SEPARATOR] <= max_eventID]
        if input_has_mc_stack:
            mc_stack = mc_stack[mc_stack[sim.EVENT_SEPARATOR] <= max_eventID]

    # Make "n_photons" attribute, if it doesn't exist
    if 'n_photons' not in tracks.dtype.names:
        n_photons = np.zeros(tracks.shape[0], dtype=[('n_photons', 'f4')])
        tracks = rfn.merge_arrays((tracks, n_photons), flatten=True)

    # Make "t0" attribute, if it doesn't exist
    if 't0' not in tracks.dtype.names:
        # the t0 key refers to the time of energy deposition
        # in the input files, it is called 't'
        # this is only true for older edep inputs (which are included in `examples/`)
        t0 = np.array(tracks['t'].copy(), dtype=[('t0', 'f4')])
        t0_start = np.array(tracks['t_start'].copy(), dtype=[('t0_start', 'f4')])
        t0_end = np.array(tracks['t_end'].copy(), dtype=[('t0_end', 'f4')])
        tracks = rfn.merge_arrays((tracks, t0, t0_start, t0_end), flatten=True)

        # then, re-initialize the t key to zero
        # in larnd-sim, this key is the time at the anode
        tracks['t'] = np.zeros(tracks.shape[0], dtype=[('t', 'f4')])
        tracks['t_start'] = np.zeros(tracks.shape[0], dtype=[('t_start', 'f4')])
        tracks['t_end'] = np.zeros(tracks.shape[0], dtype=[('t_end', 'f4')])

    # larnd-sim uses "t0" in a way that 0 is the "trigger" time (e.g spill time)
    # Therefore, to run the detector simulation we reset the t0 to reflect that
    # When storing the mc truth, revert this change and store the "real" segment time
    # The event times are added to segments in the spill building stage. This step is not needed for non-beam simulation
    if sim.IS_SPILL_SIM:
        # "Reset" the spill period so t0 is wrt the corresponding spill start time.
        # The spill starts are marking the start of
        # The space between spills will be accounted for in the
        # packet timestamps through the event_times array below
        localSpillIDs = tracks[sim.EVENT_SEPARATOR] - (tracks[sim.EVENT_SEPARATOR] // sim.MAX_EVENTS_PER_FILE) * sim.MAX_EVENTS_PER_FILE
        tracks['t0_start'] = tracks['t0_start'] - localSpillIDs*sim.SPILL_PERIOD
        tracks['t0_end'] = tracks['t0_end'] - localSpillIDs*sim.SPILL_PERIOD
        tracks['t0'] = tracks['t0'] - localSpillIDs*sim.SPILL_PERIOD

    # Here we swap the x and z coordinates of the tracks
    # because of the different convention in larnd-sim wrt edep-sim
    # When storing the mc truth, revert this change to have z as the beam direction and x as the drift axis
    tracks = swap_coordinates(tracks)
    
    logger.take_snapshot()
    logger.archive('preparation')

    RangePop()                  # load_hdf5_file
    end_load = time()
    print(f"Data preparation time: {end_load-start_load:.2f} s")

    print("******************\nRUNNING SIMULATION\n******************")
    RangePush("prep_simulation")
    logger.start()
    logger.take_snapshot()
    # Create a lookup table for event timestamps.

    # Event IDs may have some offset (e.g. to make them globally unique within
    # an MC production), which we assume to be a multiple of
    # sim.MAX_EVENTS_PER_FILE. We remove this offset by taking the modulus with
    # sim.MAX_EVENTS_PER_FILE, which gives us zero-based "local" event IDs that
    # we can use when indexing into event_times. Note that num_evids is actually
    # an upper bound on the number of events, since there may be gaps due to
    # events that didn't deposit any energy in the LAr. Such gaps are harmless.
    num_evids = (tracks[sim.EVENT_SEPARATOR].max() % sim.MAX_EVENTS_PER_FILE) + 1
    if sim.IS_SPILL_SIM:
        event_times = cp.arange(num_evids) * sim.SPILL_PERIOD
    else:
        event_times = fee.gen_event_times(num_evids, 0)

    # broadcast the event times to vertices
    if input_has_vertices and not sim.IS_SPILL_SIM:
        # create "t_event" in vertices dataset in case it doesn't exist
        if 't_event' not in vertices.dtype.names:
            dtype = vertices.dtype.descr
            dtype = [("t_event","f4")] + dtype
            new_vertices = np.empty(vertices.shape, dtype=np.dtype(dtype, align=True))
            for field in dtype[1:]:
                if len(field[0]) == 0: continue
                new_vertices[field[0]] = vertices[field[0]]
            vertices = new_vertices
        uniq_ev, counts = np.unique(vertices[sim.EVENT_SEPARATOR], return_counts=True)
        event_times_in_use = cp.take(event_times, uniq_ev)
        vertices['t_event'] = np.repeat(event_times_in_use.get(),counts)

    # copy the event times to mc_hdr
    if input_has_mc_hdr and input_has_vertices:
        if 't_event' not in mc_hdr.dtype.names:
            dtype = mc_hdr.dtype.descr
            dtype = [("t_event","f4")] + dtype
            new_mc_hdr = np.empty(mc_hdr.shape, dtype=np.dtype(dtype, align=True))
            for field in dtype[1:]:
                if len(field[0]) == 0: continue
                new_mc_hdr[field[0]] = mc_hdr[field[0]]
            mc_hdr = new_mc_hdr
        mc_hdr['t_event'] = vertices['t_event']
        if len(vertices[sim.EVENT_SEPARATOR]) != len(mc_hdr[sim.EVENT_SEPARATOR]):
            raise ValueError("vertices and mc_hdr datasets have different number of vertices! The number should be the same.")

    # accumulate results for periodic file saving
    results_acc = defaultdict(list)
    light_sim_dat_acc = list()

    # Allow module to module variance in the configuration files
    # First copy all tracks and segment_ids
    all_mod_tracks = tracks
    all_mod_segment_ids = segment_ids
    if mod2mod_variation == None or mod2mod_variation == False:
        mod_ids = [-1]
    else:
        mod_ids = consts.detector.get_n_modules(detector_properties)

    # If mod2mod variation, we load detector properties to get detector.TPC_BORDERS
    # For this purpose, it doesn't matter which pixel_layout to use
    if mod2mod_variation:
        consts.detector.set_detector_properties(detector_properties, pixel_layout[0])
        from larndsim.consts import detector

    # Sub-select only segments in active volumes
    print("Skipping non-active volumes..." , end="")
    start_mask = time()
    active_tracks_mask = active_volume.select_active_volume(all_mod_tracks, detector.TPC_BORDERS)
    tracks = all_mod_tracks = all_mod_tracks[active_tracks_mask]
    segment_ids = all_mod_segment_ids = all_mod_segment_ids[active_tracks_mask]
    end_mask = time()
    print(f" {end_mask-start_mask:.2f} s")

    RangePop()                  # prep_simulation

    # Convention module counting start from 1
    # Loop over all modules
    for i_mod in mod_ids:
        if mod2mod_variation:
            consts.detector.set_detector_properties(detector_properties, pixel_layout, i_mod)
            # Currently shouln't be necessary to reload light props, but if
            # someone later updates `set_light_properties` to use stuff from the
            # `consts.detector` module, we'll be glad for this line:
            consts.light.set_light_properties(detector_properties)
            from larndsim.consts import detector
            # reload after the variables been defined/updated; first imported at the top
            importlib.reload(pixels_from_track)
            importlib.reload(active_volume)
            importlib.reload(detsim)
            importlib.reload(light_sim)
            importlib.reload(lightLUT)
            importlib.reload(fee)

            RangePush("load_module_induction_response")
            response = cp.load(response_file[i_mod-1])
            RangePop()

            RangePush("load_segments_in_module")
            module_borders = detector.TPC_BORDERS[(i_mod-1)*2: i_mod*2]
            module_tracks_mask = active_volume.select_active_volume(all_mod_tracks, module_borders)
            tracks = all_mod_tracks[module_tracks_mask]
            segment_ids = all_mod_segment_ids[module_tracks_mask]
            RangePop()

        # find the module that triggers
        io_groups = np.array(list(consts.detector.MODULE_TO_IO_GROUPS.values()))
        if light.LIGHT_TRIG_MODE == 0 or light.LIGHT_TRIG_MODE == 1:
            trig_module = np.argwhere(io_groups==fee.get_trig_io())[0][0] + 1 # module id (i_mod) counts from 1

        RangePush("run_simulation")
        TPB = 256
        BPG = max(ceil(tracks.shape[0] / TPB),1)

        # We calculate the number of electrons after recombination (quenching module)
        # and the position and number of electrons after drifting (drifting module)
        print("Quenching electrons..." , end="")
        logger.start()
        logger.take_snapshot()
        start_quenching = time()
        quenching.quench[BPG,TPB](tracks, physics.BIRKS)
        end_quenching = time()
        logger.take_snapshot()
        logger.archive(f'quenching_mod{i_mod}')
        print(f" {end_quenching-start_quenching:.2f} s")

        print("Drifting electrons...", end="")
        start_drifting = time()
        logger.start()
        logger.take_snapshot()
        drifting.drift[BPG,TPB](tracks)
        end_drifting = time()
        logger.take_snapshot()
        logger.archive(f'drifting_mod{i_mod}')
        print(f" {end_drifting-start_drifting:.2f} s")

        # Set up light simulation data objects and calculate the optical responses
        if light.LIGHT_SIMULATED:
            n_light_channel = int(light.N_OP_CHANNEL/len(mod_ids)) if mod2mod_variation else light.N_OP_CHANNEL
            light_sim_dat = np.zeros([len(tracks), n_light_channel],
                                     dtype=[('segment_id', 'u4'), ('n_photons_det','f4'),('t0_det','f4')])
            light_sim_dat['segment_id'] = segment_ids[..., np.newaxis]
            track_light_voxel = np.zeros([len(tracks), 3], dtype='i4')

            print("Calculating optical responses...", end="")
            start_light_time = time()
            logger.start()
            logger.take_snapshot()
            light_lut = light_lut_filename[i_mod-1] if mod2mod_variation else light_lut_filename
            lut = np.load(light_lut)['arr']

            # check if the light LUT matches with the number of optical channels
            # lut (x, y, z, n_op_ch) for one TPC
            # n_light_channel is for one module or all modules depending if the mod2mod_variation is enabled
            if mod2mod_variation:
                warn_n_op_ch = (n_light_channel != lut.shape[3]*2)
            else:
                warn_n_op_ch = (n_light_channel != lut.shape[3]*2*n_modules)
            if warn_n_op_ch:
                warnings.warn("The light LUT has different number of optical channels than we expected in one TPC!")

            # clip LUT so that no voxel contains 0 visibility
            mask = lut['vis'] > 0
            lut['vis'][~mask] = lut['vis'][mask].min()

            lut = to_device(lut)

            if mod2mod_variation:
                light_noise = cp.load(light_det_noise_filename)[n_light_channel*(i_mod-1):n_light_channel*i_mod]
            else:
                light_noise = cp.load(light_det_noise_filename)

            RangePush('calculate_light_incidence')
            TPB = 256
            BPG = max(ceil(tracks.shape[0] / TPB),1)
            lightLUT.calculate_light_incidence[BPG,TPB](tracks, lut, light_sim_dat, track_light_voxel)
            RangePop()

            light_sim_dat_acc.append(light_sim_dat)

            logger.take_snapshot()
            logger.archive(f'light_mod{i_mod}')

            # Prepare the light waveform padding
            if light.LIGHT_SIMULATED and (light.LIGHT_TRIG_MODE == 0 or light.LIGHT_TRIG_MODE == 1):
                null_light_results_acc = defaultdict(list)
                trigger_idx = cp.array([0], dtype=int)
                op_channel = light.TPC_TO_OP_CHANNEL[:2].ravel() if mod2mod_variation else light.TPC_TO_OP_CHANNEL[:].ravel()
                op_channel = cp.array(op_channel)
                trigger_op_channel_idx = cp.repeat(np.expand_dims(op_channel, axis=0), len(trigger_idx), axis=0)
                digit_samples = ceil((light.LIGHT_TRIG_WINDOW[1] + light.LIGHT_TRIG_WINDOW[0]) / light.LIGHT_DIGIT_SAMPLE_SPACING)

                n_light_det = op_channel.shape[0]
                n_light_ticks = int((light.LIGHT_WINDOW[1] + light.LIGHT_WINDOW[0])/light.LIGHT_TICK_SIZE)

                light_response = cp.zeros((n_light_det,n_light_ticks), dtype='f4')
                #light_response += cp.array(light_sim.gen_light_detector_noise(light_response.shape, light_noise[op_channel.get()]))
                light_response_true_track_id = cp.full((n_light_det, n_light_ticks, light.MAX_MC_TRUTH_IDS), -1, dtype='i8')
                light_response_true_photons = cp.zeros((n_light_det, n_light_ticks, light.MAX_MC_TRUTH_IDS), dtype='f8')

                RangePush('light_sim_triggers')
                TPB = (1,1,64)
                BPG = (max(ceil(trigger_idx.shape[0] / TPB[0]),1),
                       max(ceil(len(op_channel) / TPB[1]),1),
                       max(ceil(digit_samples / TPB[2]),1))
                light_digit_signal, light_digit_signal_true_track_id, light_digit_signal_true_photons = light_sim.sim_triggers(
                    BPG, TPB, light_response, op_channel, light_response_true_track_id, light_response_true_photons, trigger_idx, trigger_op_channel_idx,
                    digit_samples, light_noise)
                RangePop()

                light_t_start = 0
                trigger_type = cp.full(trigger_idx.shape[0], light.LIGHT_TRIG_MODE, dtype = int)

                #null_light_results_acc['light_event_id'].append(cp.full(trigger_idx.shape[0], ievd)) # FIXME: only works if looping on a single event
                null_light_results_acc['light_start_time'].append(cp.full(trigger_idx.shape[0], light_t_start))
                null_light_results_acc['light_trigger_idx'].append(trigger_idx)
                null_light_results_acc['trigger_type'].append(trigger_type)
                null_light_results_acc['light_op_channel_idx'].append(trigger_op_channel_idx)
                null_light_results_acc['light_waveforms'].append(light_digit_signal)
                null_light_results_acc['light_waveforms_true_track_id'].append(light_digit_signal_true_track_id)
                null_light_results_acc['light_waveforms_true_photons'].append(light_digit_signal_true_photons)

            print(f" {time()-start_light_time:.2f} s")

        # Restart the memory logger for the electronics simulation loop
        logger.start()
        logger.take_snapshot()

        segment_ids_arr = cp.asarray(segment_ids)
        # We divide the sample in portions that can be processed by the GPU
        is_first_batch = True
        logger.start()
        logger.take_snapshot([0])
        i_batch = 0
        i_trig = 0
        sync_start = event_times[0] // (fee.CLOCK_RESET_PERIOD * fee.CLOCK_CYCLE) * (fee.CLOCK_RESET_PERIOD * fee.CLOCK_CYCLE) +  (fee.CLOCK_RESET_PERIOD * fee.CLOCK_CYCLE)
        det_borders = module_borders if mod2mod_variation else detector.TPC_BORDERS
        # Batching is carried out by simulating detector response with selected segments from X number of tpcs per event
        # X is set by "sim.EVENT_BATCH_SIZE" and can be any number
        for ievd, batch_mask in tqdm(batching.TPCBatcher(all_mod_tracks, tracks, sim.EVENT_SEPARATOR, tpc_batch_size=sim.EVENT_BATCH_SIZE, tpc_borders=det_borders),
                               desc='Simulating batches...', ncols=80, smoothing=0):
            i_batch = i_batch+1
            # Grab segments from the current batch
            # If there are no segments in the batch, we still check if we need to generate null light signals
            track_subset = tracks[batch_mask]
            evt_tracks = track_subset
            #first_trk_id = np.argmax(batch_mask) # first track in batch

            this_event_time = [event_times[ievd % sim.MAX_EVENTS_PER_FILE]]
            # forward sync packets
            if this_event_time[0] - sync_start >= 0:
                sync_times = cp.arange(sync_start, this_event_time[0]+1, fee.CLOCK_RESET_PERIOD * fee.CLOCK_CYCLE) #us
                #PSS Sync also resets the timestamp in the PACMAN controller, so all of the timestamps in the packs should read 1e7 (for PPS)
                sync_times_export = cp.full( sync_times.shape, fee.CLOCK_RESET_PERIOD * fee.CLOCK_CYCLE) 
                if len(sync_times) > 0:
                    fee.export_sync_to_hdf5(output_filename, sync_times_export, i_mod)
                    sync_start = sync_times[-1] + fee.CLOCK_RESET_PERIOD * fee.CLOCK_CYCLE
            # beam trigger is only forwarded to one specific pacman (defined in fee)
            if (light.LIGHT_TRIG_MODE == 0 or light.LIGHT_TRIG_MODE == 1) and (i_mod == trig_module or i_mod == -1):
                fee.export_timestamp_trigger_to_hdf5(output_filename, this_event_time, i_mod)

            # generate light waveforms for null signal in the module
            # so we can have light waveforms in this case (if the whole detector is triggered together)
            if len(track_subset) == 0:
                if light.LIGHT_SIMULATED and (light.LIGHT_TRIG_MODE == 0 or light.LIGHT_TRIG_MODE == 1):
                    null_light_results_acc['light_event_id'].append(cp.full(1, ievd)) # one event
                    save_results(event_times, is_first_batch, null_light_results_acc, i_trig, i_mod, light_only=True)
                    i_trig += 1 # add to the trigger counter
                    del null_light_results_acc['light_event_id']
                # Nothing to simulate for charge readout?
                continue

            for itrk in tqdm(range(0, evt_tracks.shape[0], sim.BATCH_SIZE),
                             delay=1, desc='  Simulating event %i batches...' % ievd, leave=False, ncols=80):
                if itrk > 0:
                    warnings.warn(f"Entered sub-batch loop, results may not be accurate! Consider increasing batch_size (currently {sim.BATCH_SIZE}) in the simulation_properties file.")

                selected_tracks = evt_tracks[itrk:itrk+sim.BATCH_SIZE]

                RangePush("event_id_map")
                event_ids = selected_tracks[sim.EVENT_SEPARATOR]
                unique_eventIDs = np.unique(event_ids)
                RangePop()

                # We find the pixels intersected by the projection of the tracks on
                # the anode plane using the Bresenham's algorithm. We also take into
                # account the neighboring pixels, due to the transverse diffusion of the charges.
                RangePush("max_pixels")
                max_radius = ceil(max(selected_tracks["tran_diff"])*5/detector.PIXEL_PITCH)

                TPB = 128
                BPG = max(ceil(selected_tracks.shape[0] / TPB),1)
                max_pixels = np.array([0])
                pixels_from_track.max_pixels[BPG,TPB](selected_tracks, max_pixels)
                RangePop()

                # This formula tries to estimate the maximum number of pixels which can have
                # a current induced on them.
                max_neighboring_pixels = (2*max_radius+1)*max_pixels[0]+(1+2*max_radius)*max_radius*2

                active_pixels = cp.full((selected_tracks.shape[0], max_pixels[0]), -1, dtype=np.int32)
                neighboring_pixels = cp.full((selected_tracks.shape[0], max_neighboring_pixels), -1, dtype=np.int32)
                n_pixels_list = cp.zeros(shape=(selected_tracks.shape[0]))

                if not active_pixels.shape[1] or not neighboring_pixels.shape[1]:
                    if light.LIGHT_SIMULATED and (light.LIGHT_TRIG_MODE == 0 or light.LIGHT_TRIG_MODE == 1):
                        null_light_results_acc['light_event_id'].append(cp.full(1, ievd)) # one event
                        save_results(event_times, is_first_batch, null_light_results_acc, i_trig, i_mod, light_only=True)
                        i_trig += 1 # add to the trigger counter
                        del null_light_results_acc['light_event_id']
                    continue

                RangePush("get_pixels")
                pixels_from_track.get_pixels[BPG,TPB](selected_tracks,
                                                      active_pixels,
                                                      neighboring_pixels,
                                                      n_pixels_list,
                                                      max_radius)
                RangePop()

                RangePush("unique_pix")
                shapes = neighboring_pixels.shape
                joined = neighboring_pixels.reshape(shapes[0] * shapes[1])
                unique_pix = cp.unique(joined)
                unique_pix = unique_pix[(unique_pix != -1)]
                RangePop()

                if not unique_pix.shape[0]:
                    if light.LIGHT_SIMULATED and (light.LIGHT_TRIG_MODE == 0 or light.LIGHT_TRIG_MODE == 1):
                        null_light_results_acc['light_event_id'].append(cp.full(1, ievd)) # one event
                        save_results(event_times, is_first_batch, null_light_results_acc, i_trig, i_mod, light_only=True)
                        i_trig += 1 # add to the trigger counter
                        del null_light_results_acc['light_event_id']
                    continue

                RangePush("time_intervals")
                # Here we find the longest signal in time and we store an array with the start in time of each track
                max_length = cp.array([0])
                track_starts = cp.empty(selected_tracks.shape[0])
                detsim.time_intervals[BPG,TPB](track_starts, max_length, selected_tracks)
                RangePop()

                if os.getenv('LARNDSIM_DUMP4MINIAPP_TRACKS_CURRENT_MC'):
                    with open('tracks_current_mc.pkl', 'wb') as f:
                        d = {'neighboring_pixels': np.array(neighboring_pixels.get()),
                             'selected_tracks': selected_tracks,
                             'max_length': cp.asnumpy(max_length)[0]}
                        pickle.dump(d, f)
                    return

                RangePush("tracks_current")
                # Here we calculate the induced current on each pixel
                signals = cp.zeros((selected_tracks.shape[0],
                                    neighboring_pixels.shape[1],
                                    cp.asnumpy(max_length)[0]), dtype=np.float32)
                TPB = (1,1,64)
                BPG_X = max(ceil(signals.shape[0] / TPB[0]),1)
                BPG_Y = max(ceil(signals.shape[1] / TPB[1]),1)
                BPG_Z = max(ceil(signals.shape[2] / TPB[2]),1)
                BPG = (BPG_X, BPG_Y, BPG_Z)
                rng_states = maybe_create_rng_states(int(np.prod(TPB[:2]) * np.prod(BPG[:2])), seed=rand_seed+ievd+itrk, rng_states=rng_states)
                detsim.tracks_current_mc[BPG,TPB](signals, neighboring_pixels, selected_tracks, response, rng_states)
                RangePop()

                RangePush("pixel_index_map")
                # Here we create a map between tracks and index in the unique pixel array
                pixel_index_map = cp.full((selected_tracks.shape[0], neighboring_pixels.shape[1]), -1)
                for i_ in range(selected_tracks.shape[0]):
                    compare = neighboring_pixels[i_, ..., cp.newaxis] == unique_pix
                    indices = cp.where(compare)
                    pixel_index_map[i_, indices[0]] = indices[1]
                RangePop()

                RangePush("track_pixel_map")
                # Mapping between unique pixel array and track array index
                track_pixel_map = cp.full((unique_pix.shape[0], detsim.MAX_TRACKS_PER_PIXEL), -1)
                TPB = 32
                BPG = max(ceil(unique_pix.shape[0] / TPB),1)
                detsim.get_track_pixel_map[BPG, TPB](track_pixel_map, unique_pix, neighboring_pixels)
                RangePop()

                RangePush("sum_pixels_signals")
                # Here we combine the induced current on the same pixels by different tracks
                TPB = (1,1,64)
                BPG_X = max(ceil(signals.shape[0] / TPB[0]),1)
                BPG_Y = max(ceil(signals.shape[1] / TPB[1]),1)
                BPG_Z = max(ceil(signals.shape[2] / TPB[2]),1)
                BPG = (BPG_X, BPG_Y, BPG_Z)
                pixels_signals = cp.zeros((len(unique_pix), len(detector.TIME_TICKS)))
                pixels_tracks_signals = cp.zeros((len(unique_pix),
                                                  len(detector.TIME_TICKS),
                                                  track_pixel_map.shape[1]))
                overflow_flag = cp.zeros(len(unique_pix))
                detsim.sum_pixel_signals[BPG,TPB](pixels_signals,
                                                  signals,
                                                  track_starts,
                                                  pixel_index_map,
                                                  track_pixel_map,
                                                  pixels_tracks_signals,
                                                  overflow_flag)
                if cp.any(overflow_flag):
                    warnings.warn("More segments per pixel than the set MAX_TRACKS_PER_PIXEL value, "
                                  + f"{detsim.MAX_TRACKS_PER_PIXEL}")

                RangePop()

                RangePush("get_adc_values")
                # Here we simulate the electronics response (the self-triggering cycle) and the signal digitization
                time_ticks = cp.linspace(0, len(unique_eventIDs) * detector.TIME_INTERVAL[1], pixels_signals.shape[1]+1)
                integral_list = cp.zeros((pixels_signals.shape[0], fee.MAX_ADC_VALUES))
                adc_ticks_list = cp.zeros((pixels_signals.shape[0], fee.MAX_ADC_VALUES))
                current_fractions = cp.zeros((pixels_signals.shape[0], fee.MAX_ADC_VALUES, track_pixel_map.shape[1]))

<<<<<<< HEAD
                # TPB = 128
                TPB = 4 #[1, 4, 8, 16, 32, 64, 128, 256] 
=======
                if os.getenv('LARNDSIM_DUMP4MINIAPP_GET_ADC_VALUES'):
                    with open('get_adc_values.pkl', 'wb') as f:
                        d = {'pixels_signals': np.array(pixels_signals.get()),
                             'pixels_tracks_signals': np.array(pixels_tracks_signals.get()),
                             'nevents': len(unique_eventIDs),
                             'drift_window_usec': detector.TIME_INTERVAL[1],
                             'max_tracks_per_pixel': detsim.MAX_TRACKS_PER_PIXEL,
                             'max_adc_values': fee.MAX_ADC_VALUES,
                             'unique_pix': unique_pix}
                        pickle.dump(d, f)
                    return


                TPB = 128
>>>>>>> 24c7c2d0
                BPG = ceil(pixels_signals.shape[0] / TPB)
                rng_states = maybe_create_rng_states(int(TPB * BPG), seed=rand_seed+ievd+itrk, rng_states=rng_states)
                TPB_lut = 128 # supposed to be 128
                BPG_lut = ceil(pixels_signals.shape[0] / TPB_lut)               
                pixel_thresholds_lut.tpb = TPB
                pixel_thresholds_lut.bpg = BPG
                pixel_thresholds = pixel_thresholds_lut[unique_pix.ravel()].reshape(unique_pix.shape)

                fee.get_adc_values[BPG, TPB](pixels_signals,
                                             pixels_tracks_signals,
                                             time_ticks,
                                             integral_list,
                                             adc_ticks_list,
                                             0,
                                             rng_states,
                                             current_fractions,
                                             pixel_thresholds)

                # get list of adc values
                if pixel_gains_file is not None:
                    pixel_gains = cp.array(pixel_gains_lut[unique_pix.ravel()])
                    gain_list = pixel_gains[:, cp.newaxis] * cp.ones((1, fee.MAX_ADC_VALUES)) # makes array the same shape as integral_list
                    adc_list = fee.digitize(integral_list, gain_list)
                else:
                    adc_list = fee.digitize(integral_list)
                
                adc_event_ids = np.full(adc_list.shape, unique_eventIDs[0]) # FIXME: only works if looping on a single event
                RangePop()

                results_acc['event_id'].append(adc_event_ids)
                results_acc['adc_tot'].append(adc_list)
                results_acc['adc_tot_ticks'].append(adc_ticks_list)
                results_acc['unique_pix'].append(unique_pix)
                results_acc['current_fractions'].append(current_fractions)
                #track_pixel_map[track_pixel_map != -1] += first_trk_id + itrk
                track_pixel_map[track_pixel_map != -1] = segment_ids_arr[batch_mask][track_pixel_map[track_pixel_map != -1] + itrk]
                results_acc['track_pixel_map'].append(track_pixel_map)

                # ~~~ Light detector response simulation ~~~
                if light.LIGHT_SIMULATED:
                    RangePush("sum_light_signals")
                    light_inc = light_sim_dat[batch_mask][itrk:itrk+sim.BATCH_SIZE]
                    selected_track_id = segment_ids_arr[batch_mask][itrk:itrk+sim.BATCH_SIZE]#cp.array(selected_tracks["segment_id"])
                    n_light_ticks, light_t_start = light_sim.get_nticks(light_inc)
                    n_light_ticks = min(n_light_ticks,int(5E4))
                    # at least the optical channels from a whole module are activated together

                    # in the mod2mod case, just take the channel indices of the first module (first two TPCs)
                    # e.g. for the 2x2, op_channel = [0..96) in mod2mod mode, [0..384) otherwise
                    # likewise light_inc etc. will have ndet=96 for mod2mod, ndet=384 otherwise
                    op_channel = light.TPC_TO_OP_CHANNEL[:2].ravel() if mod2mod_variation else light.TPC_TO_OP_CHANNEL[:].ravel()
                    op_channel = cp.array(op_channel)
                    #op_channel = light_sim.get_active_op_channel(light_inc)
                    n_light_det = op_channel.shape[0]
                    light_sample_inc = cp.zeros((n_light_det,n_light_ticks), dtype='f4')
                    light_sample_inc_true_track_id = cp.full((n_light_det, n_light_ticks, light.MAX_MC_TRUTH_IDS), -1, dtype='i8')
                    light_sample_inc_true_photons = cp.zeros((n_light_det, n_light_ticks, light.MAX_MC_TRUTH_IDS), dtype='f8')

                    ### TAKE LIMITED SEGMENTS FOR LIGHT TRUTH ###
                    ### FIXME: this is a temporary fix to avoid memory issues ###
                    sorted_indices = np.zeros((n_light_det, selected_tracks.shape[0]), dtype=np.int32)

                    for idet in range(n_light_det):
                        sorted_indices[idet] = np.argsort(light_inc[:,idet]['n_photons_det'])[::-1] # get the order in which to loop over tracks
                    ### END OF TEMPORARY FIX ###

                    TPB = (1,64)
                    BPG = (max(ceil(light_sample_inc.shape[0] / TPB[0]),1),
                           max(ceil(light_sample_inc.shape[1] / TPB[1]),1))
                    light_sim.sum_light_signals[BPG, TPB](
                        selected_tracks, track_light_voxel[batch_mask][itrk:itrk+sim.BATCH_SIZE], selected_track_id,
                        light_inc, op_channel, lut, light_t_start, light_sample_inc, light_sample_inc_true_track_id,
                        light_sample_inc_true_photons, sorted_indices)
                    RangePop()
                    if light_sample_inc_true_track_id.shape[-1] > 0 and cp.any(light_sample_inc_true_track_id[...,-1] != -1):
                        warnings.warn(f"Maximum number of true segments ({light.MAX_MC_TRUTH_IDS}) reached in backtracking info, consider increasing MAX_MC_TRUTH_IDS (larndsim/consts/light.py)")

                    RangePush("sim_scintillation")
                    light_sample_inc_scint = cp.zeros_like(light_sample_inc)
                    light_sample_inc_scint_true_track_id = cp.full_like(light_sample_inc_true_track_id, -1)
                    light_sample_inc_scint_true_photons = cp.zeros_like(light_sample_inc_true_photons)
                    light_sim.calc_scintillation_effect[BPG, TPB](
                        light_sample_inc, light_sample_inc_true_track_id, light_sample_inc_true_photons, light_sample_inc_scint,
                        light_sample_inc_scint_true_track_id, light_sample_inc_scint_true_photons)

                    light_sample_inc_disc = cp.zeros_like(light_sample_inc)
                    rng_states = maybe_create_rng_states(int(np.prod(TPB) * np.prod(BPG)),
                                                         seed=rand_seed+ievd+itrk, rng_states=rng_states)
                    light_sim.calc_stat_fluctuations[BPG, TPB](light_sample_inc_scint, light_sample_inc_disc, rng_states)
                    RangePop()

                    if os.getenv('LARNDSIM_DUMP4MINIAPP_CALC_LIGHT_DET_RESPONSE'):
                        with open('calc_light_det_response.pkl', 'wb') as f:
                            d = {'light_sample_inc_disc': np.array(light_sample_inc_disc.get()),
                                 'light_sample_inc_scint_true_track_id': np.array(light_sample_inc_scint_true_track_id.get()),
                                 'light_sample_inc_scint_true_photons': np.array(light_sample_inc_scint_true_photons.get())}
                            pickle.dump(d, f)
                        return

                    RangePush("sim_light_det_response")
                    light_response = cp.zeros_like(light_sample_inc)
                    light_response_true_track_id = cp.full_like(light_sample_inc_true_track_id, -1)
                    light_response_true_photons = cp.zeros_like(light_sample_inc_true_photons)
                    light_sim.calc_light_detector_response[BPG, TPB](
                        light_sample_inc_disc, light_sample_inc_scint_true_track_id, light_sample_inc_scint_true_photons,
                        light_response, light_response_true_track_id, light_response_true_photons)
                    #light_response += cp.array(light_sim.gen_light_detector_noise(light_response.shape, light_noise[op_channel.get()]))
                    RangePop()

                    RangePush("sim_light_triggers")
                    light_threshold = cp.repeat(cp.array(light.LIGHT_TRIG_THRESHOLD)[...,np.newaxis], light.OP_CHANNEL_PER_TRIG, axis=-1)
                    light_threshold = light_threshold.ravel()[op_channel.get()].copy()
                    light_threshold = light_threshold.reshape(-1, light.OP_CHANNEL_PER_TRIG)[...,0]
                    trigger_idx, trigger_op_channel_idx, trigger_type = light_sim.get_triggers(light_response, light_threshold, op_channel, itrk)
                    digit_samples = ceil((light.LIGHT_TRIG_WINDOW[1] + light.LIGHT_TRIG_WINDOW[0]) / light.LIGHT_DIGIT_SAMPLE_SPACING)
                    TPB = (1,1,64)
                    BPG = (max(ceil(trigger_idx.shape[0] / TPB[0]),1),
                           max(ceil(trigger_op_channel_idx.shape[1] / TPB[1]),1),
                           max(ceil(digit_samples / TPB[2]),1))

                    light_digit_signal, light_digit_signal_true_track_id, light_digit_signal_true_photons = light_sim.sim_triggers(
                        BPG, TPB, light_response, op_channel, light_response_true_track_id, light_response_true_photons, trigger_idx, trigger_op_channel_idx,
                        digit_samples, light_noise)
                    RangePop()

                    results_acc['light_event_id'].append(cp.full(trigger_idx.shape[0], unique_eventIDs[0])) # FIXME: only works if looping on a single event
                    results_acc['light_start_time'].append(cp.full(trigger_idx.shape[0], light_t_start))
                    results_acc['light_trigger_idx'].append(trigger_idx)
                    results_acc['trigger_type'].append(trigger_type)
                    results_acc['light_op_channel_idx'].append(trigger_op_channel_idx)
                    results_acc['light_waveforms'].append(light_digit_signal)
                    results_acc['light_waveforms_true_track_id'].append(light_digit_signal_true_track_id)
                    results_acc['light_waveforms_true_photons'].append(light_digit_signal_true_photons)

            if len(results_acc['event_id']) >= sim.WRITE_BATCH_SIZE:
                if len(results_acc['event_id']) > 0 and len(np.concatenate(results_acc['event_id'], axis=0)) > 0:
                    is_first_batch = save_results(event_times, is_first_batch, results_acc, i_trig, i_mod, light_only=False)
                    i_trig += 1 # add to the trigger counter
                elif len(results_acc['light_event_id']) > 0 and len(np.concatenate(results_acc['light_event_id'], axis=0)) > 0:
                    is_first_batch = save_results(event_times, is_first_batch, results_acc, i_trig, i_mod, light_only=True)
                    i_trig += 1 # add to the trigger counter
                results_acc = defaultdict(list) # reinitialize after each save_results

            logger.take_snapshot([len(logger.log)])
        RangePop()                  # run_simulation

        RangePush('save_results')
        # Always save results after last iteration
        if len(results_acc['event_id']) > 0 and len(np.concatenate(results_acc['event_id'], axis=0)) > 0:
            is_first_batch = save_results(event_times, is_first_batch, results_acc, i_trig, i_mod, light_only=False)
            i_trig += 1 # add to the trigger counter
        elif len(results_acc['light_event_id']) > 0 and len(np.concatenate(results_acc['light_event_id'], axis=0)) > 0:
            is_first_batch = save_results(event_times, is_first_batch, results_acc, i_trig, i_mod, light_only=True)
            i_trig += 1 # add to the trigger counter
        results_acc = defaultdict(list) # reinitialize after each save_results
        RangePop()

        # Collect updated true segments
        if i_mod <= 1: # i_mod counts from 1 for module to module variation, otherwise i_mod is set to -1
            segments_to_files = tracks # segments are only updated in quenching and drifting, otherwise this part should be in the batching loop
        else:
            segments_to_files = np.append(segments_to_files, tracks)

    logger.take_snapshot([len(logger.log)])

    # revert the mc truth information modified for larnd-sim consumption
    # if the event time is generated by larndsim (non-beam cases), then the t0 is relative to the event time (0 ish, assume the edep particle window is O(us))
    # so there is no need to remove the event time
    if sim.IS_SPILL_SIM:
        # write the true timing structure to the file, not t0 wrt event time .....
        localSpillIDs = segments_to_files[sim.EVENT_SEPARATOR] - (segments_to_files[sim.EVENT_SEPARATOR] // sim.MAX_EVENTS_PER_FILE) * sim.MAX_EVENTS_PER_FILE
        segments_to_files['t0_start'] = segments_to_files['t0_start'] + localSpillIDs*sim.SPILL_PERIOD
        segments_to_files['t0_end'] = segments_to_files['t0_end'] + localSpillIDs*sim.SPILL_PERIOD
        segments_to_files['t0'] = segments_to_files['t0'] + localSpillIDs*sim.SPILL_PERIOD

    # store light triggers altogether if it's beam trigger (all light channels are forced to trigger)
    # FIXME one can merge the beam + threshold for LIGHT_TRIG_MODE = 1 in future
    # once mod2mod variation is enabled, the light threshold triggering does not work properly
    # compare the light trigger between different module and digitize afterwards should solve the issue
    if light.LIGHT_TRIG_MODE == 1:
        light_event_id = np.unique(localSpillIDs) if sim.IS_SPILL_SIM else vertices['event_id']
        light_start_times = np.full(len(light_event_id), 0) # if it is beam trigger it is set to 0
        light_trigger_idx = np.full(len(light_event_id), 0) # one beam spill, one trigger
        light_op_channel_idx = light.TPC_TO_OP_CHANNEL[:].ravel()
        light_event_times = light_event_id * sim.SPILL_PERIOD if sim.IS_SPILL_SIM else event_times.get() # us

        light_sim.export_light_trig_to_hdf5(light_event_id, light_start_times, light_trigger_idx, light_op_channel_idx, output_filename, light_event_times)
        #fee.export_pacman_trigger_to_hdf5(output_filename, light_event_times)

    # FIXME
    #if light.LIGHT_TRIG_MODE == 0:
    #    fee.export_pacman_trigger_to_hdf5(light_event_times_something_different)

    # merge light waveforms per module
    # correspond to light_sim.export_light_wvfm_to_hdf5
    if light.LIGHT_SIMULATED and mod2mod_variation:
        light_sim.merge_module_light_wvfm_same_trigger(output_filename)

    # prep output file with truth datasets
    with h5py.File(output_filename, 'a') as output_file:
        # We previously called swap_coordinates(tracks), but we want to write
        # all truth info in the edep-sim convention (z = beam coordinate).
        swap_coordinates(segments_to_files)

        # Store all tracks in the gdml module volume, could have small differences because of the active volume check
        output_file.create_dataset(sim.TRACKS_DSET_NAME, data=segments_to_files)

        # To distinguish from the "old" files that had z=drift in 'tracks':
        output_file[sim.TRACKS_DSET_NAME].attrs['zbeam'] = True

        if light.LIGHT_SIMULATED:
            # It seems unnecessary to store (all tracks, all channels) given the modules are light tight
            if mod2mod_variation:
                for i_mod in mod_ids:
                    output_file.create_dataset(f'light_dat/light_dat_module{i_mod-1}', data=light_sim_dat_acc[i_mod-1])
            else:
                output_file.create_dataset(f'light_dat/light_dat_allmodules', data=light_sim_dat_acc[0])
        if input_has_trajectories:
            output_file.create_dataset("trajectories", data=trajectories)
        if input_has_vertices:
            output_file.create_dataset("vertices", data=vertices)
        if input_has_mc_hdr:
            output_file.create_dataset("mc_hdr", data=mc_hdr)
        if input_has_mc_stack:
            output_file.create_dataset("mc_stack", data=mc_stack)

    with h5py.File(output_filename, 'a') as output_file:
        if 'configs' in output_file.keys():
            output_file['configs'].attrs['pixel_layout'] = pixel_layout

    print("Output saved in:", output_filename)

    end_simulation = time()
    logger.take_snapshot([len(logger.log)])
    print(f"Elapsed time: {end_simulation-start_simulation:.2f} s")
    logger.archive('loop',['loop'])
    logger.store(save_memory)

if __name__ == "__main__":
    fire.Fire(run_simulation)<|MERGE_RESOLUTION|>--- conflicted
+++ resolved
@@ -992,25 +992,9 @@
                 adc_ticks_list = cp.zeros((pixels_signals.shape[0], fee.MAX_ADC_VALUES))
                 current_fractions = cp.zeros((pixels_signals.shape[0], fee.MAX_ADC_VALUES, track_pixel_map.shape[1]))
 
-<<<<<<< HEAD
                 # TPB = 128
                 TPB = 4 #[1, 4, 8, 16, 32, 64, 128, 256] 
-=======
-                if os.getenv('LARNDSIM_DUMP4MINIAPP_GET_ADC_VALUES'):
-                    with open('get_adc_values.pkl', 'wb') as f:
-                        d = {'pixels_signals': np.array(pixels_signals.get()),
-                             'pixels_tracks_signals': np.array(pixels_tracks_signals.get()),
-                             'nevents': len(unique_eventIDs),
-                             'drift_window_usec': detector.TIME_INTERVAL[1],
-                             'max_tracks_per_pixel': detsim.MAX_TRACKS_PER_PIXEL,
-                             'max_adc_values': fee.MAX_ADC_VALUES,
-                             'unique_pix': unique_pix}
-                        pickle.dump(d, f)
-                    return
-
-
-                TPB = 128
->>>>>>> 24c7c2d0
+
                 BPG = ceil(pixels_signals.shape[0] / TPB)
                 rng_states = maybe_create_rng_states(int(TPB * BPG), seed=rand_seed+ievd+itrk, rng_states=rng_states)
                 TPB_lut = 128 # supposed to be 128
