#!/usr/bin/env python

import os,sys,inspect
currentdir = os.path.dirname(os.path.abspath(inspect.getfile(inspect.currentframe())))
parentdir = os.path.dirname(currentdir)
sys.path.insert(0,parentdir)

from math import ceil
from time import time

import numpy as np
import cupy as cp
import fire
import h5py

from numba import cuda
from numba.cuda.random import create_xoroshiro128p_states

from tqdm import tqdm

from larndsim import consts
from larndsim.cuda_dict import CudaDict

logo = """
  _                      _            _
 | |                    | |          (_)
 | | __ _ _ __ _ __   __| |______ ___ _ _ __ ___
 | |/ _` | '__| '_ \ / _` |______/ __| | '_ ` _ \\
 | | (_| | |  | | | | (_| |      \__ \ | | | | | |
 |_|\__,_|_|  |_| |_|\__,_|      |___/_|_| |_| |_|

"""

def cupy_unique_axis0(array):
    # axis is still not supported for cupy.unique, this
    # is a workaround
    if len(array.shape) != 2:
        raise ValueError("Input array must be 2D.")
    sortarr     = array[cp.lexsort(array.T[::-1])]
    mask        = cp.empty(array.shape[0], dtype=cp.bool_)
    mask[0]     = True
    mask[1:]    = cp.any(sortarr[1:] != sortarr[:-1], axis=1)
    return sortarr[mask]

def run_simulation(input_filename,
                   pixel_layout,
                   detector_properties,
                   output_filename='',
                   response_file='../larndsim/response_44.npy',
                   bad_channels=None,
<<<<<<< HEAD
                   n_tracks=100000,
                   pixel_thresholds_file=None):
=======
                   n_tracks=None):
>>>>>>> cca4830b
    """
    Command-line interface to run the simulation of a pixelated LArTPC

    Args:
        input_filename (str): path of the edep-sim input file
        pixel_layout (str): path of the YAML file containing the pixel
            layout and connection details.
        detector_properties (str): path of the YAML file containing
            the detector properties
        pixel_thresholds_file (str): path to npz file containing pixel thresholds
        output_filename (str): path of the HDF5 output file. If not specified
            the output is added to the input file.
        response_file: path of the Numpy array containing the pre-calculated
            field responses
        bad_channels: path of the YAML file containing the channels to be 
            disabled
        n_tracks (int, optional): number of tracks to be simulated
    """
    start_simulation = time()

    from cupy.cuda.nvtx import RangePush, RangePop

    RangePush("run_simulation")

    print(logo)
    print("**************************\nLOADING SETTINGS AND INPUT\n**************************")
    print("Pixel layout file:", pixel_layout)
    print("Detector propeties file:", detector_properties)
    print("edep-sim input file:", input_filename)
    print("Response file:", response_file)
    if bad_channels:
        print("Disabled channel list: ", bad_channels)
    RangePush("load_detector_properties")
    consts.load_detector_properties(detector_properties, pixel_layout)
    RangePop()

    RangePush("load_larndsim_modules")
    # Here we load the modules after loading the detector properties
    # maybe can be implemented in a better way?
    from larndsim import quenching, drifting, detsim, pixels_from_track, fee
    RangePop()

    RangePush("load_pixel_thresholds")
    if pixel_thresholds_file is not None:
        print("Pixel thresholds file:", pixel_thresholds_file)
        pixel_thresholds_lut = CudaDict.load(pixel_thresholds_file, 256)
    else:
        pixel_thresholds_lut = CudaDict(cp.array([fee.DISCRIMINATION_THRESHOLD]), 1, 1)
    RangePop()

    RangePush("load_hd5_file")
    # First of all we load the edep-sim output
    # For this sample we need to invert $z$ and $y$ axes
    with h5py.File(input_filename, 'r') as f:
        tracks = np.array(f['segments'])
        try:
            trajectories = np.array(f['trajectories'])
            input_has_trajectories = True
        except KeyError:
            input_has_trajectories = False
            
        try:
            vertices = np.array(f['eventTruth'])
            input_has_vertices = True
        except KeyError:
            print("Input file does not have true vertices info")
            input_has_vertices = False
            
    RangePop()
    
    if tracks.size == 0:
        print("Empty input dataset, exiting")
        return

    RangePush("slicing_and_swapping")
    if n_tracks:
        tracks = tracks[:n_tracks]

    x_start = np.copy(tracks['x_start'] )
    x_end = np.copy(tracks['x_end'])
    x = np.copy(tracks['x'])

    tracks['x_start'] = np.copy(tracks['z_start'])
    tracks['x_end'] = np.copy(tracks['z_end'])
    tracks['x'] = np.copy(tracks['z'])

    tracks['z_start'] = x_start
    tracks['z_end'] = x_end
    tracks['z'] = x
    RangePop()
    
    response = cp.load(response_file)

    TPB = 256
    BPG = ceil(tracks.shape[0] / TPB)

    print("******************\nRUNNING SIMULATION\n******************")
    # We calculate the number of electrons after recombination (quenching module)
    # and the position and number of electrons after drifting (drifting module)
    print("Quenching electrons...",end='')
    start_quenching = time()
    RangePush("quench")
    quenching.quench[BPG,TPB](tracks, consts.birks)
    RangePop()
    end_quenching = time()
    print(f" {end_quenching-start_quenching:.2f} s")

    print("Drifting electrons...",end='')
    start_drifting = time()
    RangePush("drift")
    drifting.drift[BPG,TPB](tracks)
    RangePop()
    end_drifting = time()
    print(f" {end_drifting-start_drifting:.2f} s")
    
    # initialize lists to collect results from GPU
    event_id_list = []
    adc_tot_list = []
    adc_tot_ticks_list = []
    track_pixel_map_tot = []
    unique_pix_tot = []
    current_fractions_tot = []
    
    # create a lookup table that maps between unique event ids and the segments in the file
    tot_evids = np.unique(tracks['eventID'])
    _, _, start_idx = np.intersect1d(tot_evids, tracks['eventID'], return_indices=True)
    _, _, rev_idx = np.intersect1d(tot_evids, tracks['eventID'][::-1], return_indices=True)
    end_idx = len(tracks['eventID']) - 1 - rev_idx
    
    # We divide the sample in portions that can be processed by the GPU
    tracks_batch_runtimes = []
    step = 1
    track_step = 500
    tot_events = 0
    for ievd in tqdm(range(0, tot_evids.shape[0], step), desc='Simulating pixels...', ncols=80):
        start_tracks_batch = time()
        first_event = tot_evids[ievd]
        last_event = tot_evids[min(ievd+step, tot_evids.shape[0]-1)]

        if first_event == last_event:
            last_event += 1

        # load a subset of segments from the file and process those that are from the current event
        track_subset = tracks[min(start_idx[ievd:ievd + step]):max(end_idx[ievd:ievd + step])+1]
        evt_tracks = track_subset[(track_subset['eventID'] >= first_event) & (track_subset['eventID'] < last_event)]
        first_trk_id = np.where(track_subset['eventID'] == evt_tracks['eventID'][0])[0][0] + min(start_idx[ievd:ievd + step])
        
        for itrk in tqdm(range(0, evt_tracks.shape[0], track_step), desc='  Event segments...', ncols=80):
            selected_tracks = evt_tracks[itrk:itrk+track_step]
            RangePush("event_id_map")
            # Here we build a map between tracks and event IDs
            event_ids = selected_tracks['eventID']
            unique_eventIDs = np.unique(event_ids)
            event_id_map = np.searchsorted(unique_eventIDs, event_ids)
            RangePop()

            # We find the pixels intersected by the projection of the tracks on
            # the anode plane using the Bresenham's algorithm. We also take into
            # account the neighboring pixels, due to the transverse diffusion of the charges.
            RangePush("pixels_from_track")
            longest_pix = ceil(max(selected_tracks["dx"])/consts.pixel_pitch)
<<<<<<< HEAD
#             max_radius = ceil(max(selected_tracks["tran_diff"])*5/consts.pixel_pitch)
            max_radius = 3.5
            MAX_PIXELS = int((longest_pix*4+6)*max_radius*1.5)
            MAX_ACTIVE_PIXELS = int(longest_pix*1.5)
            active_pixels = cp.full((selected_tracks.shape[0], MAX_ACTIVE_PIXELS), -1, dtype=np.int32)
            neighboring_pixels = cp.full((selected_tracks.shape[0], MAX_PIXELS), -1, dtype=np.int32)
=======
            max_radius = ceil(max(selected_tracks["tran_diff"])*5/consts.pixel_pitch)+1
    
            TPB = 128
            BPG = ceil(selected_tracks.shape[0] / TPB)

            max_pixels = np.array([0])
            pixels_from_track.max_pixels[BPG,TPB](selected_tracks, max_pixels)

            max_neighboring_pixels = (2*max_radius+1)*max_pixels[0]+(1+2*max_radius)*max_radius*2
    
            active_pixels = cp.full((selected_tracks.shape[0], max_pixels[0], 2), -1, dtype=np.int32)
            neighboring_pixels = cp.full((selected_tracks.shape[0], max_neighboring_pixels, 2), -1, dtype=np.int32)
>>>>>>> cca4830b
            n_pixels_list = cp.zeros(shape=(selected_tracks.shape[0]))
            threadsperblock = 128
            blockspergrid = ceil(selected_tracks.shape[0] / threadsperblock)

            if not active_pixels.shape[1] or not neighboring_pixels.shape[1]:
                continue
     
            pixels_from_track.get_pixels[blockspergrid,threadsperblock](selected_tracks,
                                                                        active_pixels,
                                                                        neighboring_pixels,
                                                                        n_pixels_list,
                                                                        max_radius)
            RangePop()

            RangePush("unique_pix")
            shapes = neighboring_pixels.shape
            joined = neighboring_pixels.reshape(shapes[0] * shapes[1])
            #unique_pix = cupy_unique_axis0(joined)
            unique_pix = cp.unique(joined)
            unique_pix = unique_pix[(unique_pix != -1)]
            RangePop()
            
            if not unique_pix.shape[0]:
                continue

            RangePush("time_intervals")
            # Here we find the longest signal in time and we store an array with the start in time of each track
            max_length = cp.array([0])
            track_starts = cp.empty(selected_tracks.shape[0])
            threadsperblock = 128
            blockspergrid = ceil(selected_tracks.shape[0] / threadsperblock)
            detsim.time_intervals[blockspergrid,threadsperblock](track_starts, max_length, event_id_map, selected_tracks)
            RangePop()

            RangePush("tracks_current")
            # Here we calculate the induced current on each pixel
            signals = cp.zeros((selected_tracks.shape[0],
                                neighboring_pixels.shape[1],
                                cp.asnumpy(max_length)[0]), dtype=np.float32)
            threadsperblock = (1,1,64)
            blockspergrid_x = ceil(signals.shape[0] / threadsperblock[0])
            blockspergrid_y = ceil(signals.shape[1] / threadsperblock[1])
            blockspergrid_z = ceil(signals.shape[2] / threadsperblock[2])
            blockspergrid = (blockspergrid_x, blockspergrid_y, blockspergrid_z)
            detsim.tracks_current[blockspergrid,threadsperblock](signals,
                                                                 neighboring_pixels,
                                                                 selected_tracks,
                                                                 response)
            
            RangePop()
            RangePush("pixel_index_map")
            # Here we create a map between tracks and index in the unique pixel array
            pixel_index_map = cp.full((selected_tracks.shape[0], neighboring_pixels.shape[1]), -1)
            for i_ in range(selected_tracks.shape[0]):
                compare = neighboring_pixels[i_, ..., cp.newaxis] == unique_pix
                indices = cp.where(compare)
                pixel_index_map[i_, indices[0]] = indices[1]
            RangePop()

            RangePush("track_pixel_map")
            # Mapping between unique pixel array and track array index
            track_pixel_map = cp.full((unique_pix.shape[0], detsim.MAX_TRACKS_PER_PIXEL), -1)
            TPB = 32
            BPG = ceil(unique_pix.shape[0] / TPB)
            detsim.get_track_pixel_map[BPG, TPB](track_pixel_map, unique_pix, neighboring_pixels)
            RangePop()

            RangePush("sum_pixels_signals")
            # Here we combine the induced current on the same pixels by different tracks
            threadsperblock = (8,8,8)
            blockspergrid_x = ceil(signals.shape[0] / threadsperblock[0])
            blockspergrid_y = ceil(signals.shape[1] / threadsperblock[1])
            blockspergrid_z = ceil(signals.shape[2] / threadsperblock[2])
            blockspergrid = (blockspergrid_x, blockspergrid_y, blockspergrid_z)
            pixels_signals = cp.zeros((len(unique_pix), len(consts.time_ticks)))
            pixels_tracks_signals = cp.zeros((len(unique_pix),len(consts.time_ticks),track_pixel_map.shape[1]))
            detsim.sum_pixel_signals[blockspergrid,threadsperblock](pixels_signals,
                                                                    signals,
                                                                    track_starts,
                                                                    pixel_index_map,
                                                                    track_pixel_map,
                                                                    pixels_tracks_signals)
            RangePop()
            
            RangePush("get_adc_values")
            # Here we simulate the electronics response (the self-triggering cycle) and the signal digitization
            time_ticks = cp.linspace(0, len(unique_eventIDs)*consts.time_interval[1], pixels_signals.shape[1]+1)
            integral_list = cp.zeros((pixels_signals.shape[0], fee.MAX_ADC_VALUES))
            adc_ticks_list = cp.zeros((pixels_signals.shape[0], fee.MAX_ADC_VALUES))
            TPB = 128
            BPG = ceil(pixels_signals.shape[0] / TPB)
            
            current_fractions = cp.zeros((pixels_signals.shape[0], fee.MAX_ADC_VALUES, track_pixel_map.shape[1]))
            rng_states = create_xoroshiro128p_states(TPB * BPG, seed=ievd)
            pixel_thresholds_lut.tpb = TPB
            pixel_thresholds_lut.bpg = BPG
            orig_shape = unique_pix.shape
            pixel_thresholds = pixel_thresholds_lut[unique_pix.ravel()].reshape(orig_shape)

            fee.get_adc_values[BPG, TPB](pixels_signals,
                                         pixels_tracks_signals,
                                         time_ticks,
                                         integral_list,
                                         adc_ticks_list,
                                         0,
                                         rng_states,
                                         current_fractions,
                                         pixel_thresholds)


            adc_list = fee.digitize(integral_list)
            adc_event_ids = np.full(adc_list.shape, unique_eventIDs[0]) # FIXME: only works if looping on a single event
            RangePop()

            event_id_list.append(adc_event_ids)
            adc_tot_list.append(cp.asnumpy(adc_list))
            adc_tot_ticks_list.append(cp.asnumpy(adc_ticks_list))
            unique_pix_tot.append(cp.asnumpy(unique_pix))
            current_fractions_tot.append(cp.asnumpy(current_fractions))
            track_pixel_map[track_pixel_map != -1] += first_trk_id + itrk
            track_pixel_map = cp.repeat(track_pixel_map[:, cp.newaxis], fee.MAX_ADC_VALUES, axis=1)
            track_pixel_map_tot.append(cp.asnumpy(track_pixel_map))

        tot_events += step

        end_tracks_batch = time()
        tracks_batch_runtimes.append(end_tracks_batch - start_tracks_batch)

    print("*************\nSAVING RESULT\n*************")
    RangePush("Exporting to HDF5")
    # Here we export the result in a HDF5 file.
    event_id_list = np.concatenate(event_id_list, axis=0)
    adc_tot_list = np.concatenate(adc_tot_list, axis=0)
    adc_tot_ticks_list = np.concatenate(adc_tot_ticks_list, axis=0)
    unique_pix_tot = np.concatenate(unique_pix_tot, axis=0)
    current_fractions_tot = np.concatenate(current_fractions_tot, axis=0)
    track_pixel_map_tot = np.concatenate(track_pixel_map_tot, axis=0)
    fee.export_to_hdf5(event_id_list,
                       adc_tot_list,
                       adc_tot_ticks_list,
                       unique_pix_tot,
                       current_fractions_tot,
                       track_pixel_map_tot,
                       output_filename,
                       bad_channels=bad_channels)
    RangePop()

    with h5py.File(output_filename, 'a') as f:
        f.create_dataset("tracks", data=tracks)
        if input_has_trajectories:
            f.create_dataset("trajectories", data=trajectories)
        if input_has_vertices:
            f.create_dataset("eventTruth", data=vertices)
        f['configs'].attrs['pixel_layout'] = pixel_layout

    print("Output saved in:", output_filename)

    RangePop()
    end_simulation = time()
    print(f"Elapsed time: {end_simulation-start_simulation:.2f} s")

if __name__ == "__main__":
    fire.Fire(run_simulation)<|MERGE_RESOLUTION|>--- conflicted
+++ resolved
@@ -48,12 +48,8 @@
                    output_filename='',
                    response_file='../larndsim/response_44.npy',
                    bad_channels=None,
-<<<<<<< HEAD
-                   n_tracks=100000,
+                   n_tracks=None,
                    pixel_thresholds_file=None):
-=======
-                   n_tracks=None):
->>>>>>> cca4830b
     """
     Command-line interface to run the simulation of a pixelated LArTPC
 
@@ -215,14 +211,6 @@
             # account the neighboring pixels, due to the transverse diffusion of the charges.
             RangePush("pixels_from_track")
             longest_pix = ceil(max(selected_tracks["dx"])/consts.pixel_pitch)
-<<<<<<< HEAD
-#             max_radius = ceil(max(selected_tracks["tran_diff"])*5/consts.pixel_pitch)
-            max_radius = 3.5
-            MAX_PIXELS = int((longest_pix*4+6)*max_radius*1.5)
-            MAX_ACTIVE_PIXELS = int(longest_pix*1.5)
-            active_pixels = cp.full((selected_tracks.shape[0], MAX_ACTIVE_PIXELS), -1, dtype=np.int32)
-            neighboring_pixels = cp.full((selected_tracks.shape[0], MAX_PIXELS), -1, dtype=np.int32)
-=======
             max_radius = ceil(max(selected_tracks["tran_diff"])*5/consts.pixel_pitch)+1
     
             TPB = 128
@@ -233,9 +221,8 @@
 
             max_neighboring_pixels = (2*max_radius+1)*max_pixels[0]+(1+2*max_radius)*max_radius*2
     
-            active_pixels = cp.full((selected_tracks.shape[0], max_pixels[0], 2), -1, dtype=np.int32)
-            neighboring_pixels = cp.full((selected_tracks.shape[0], max_neighboring_pixels, 2), -1, dtype=np.int32)
->>>>>>> cca4830b
+            active_pixels = cp.full((selected_tracks.shape[0], max_pixels[0]), -1, dtype=np.int32)
+            neighboring_pixels = cp.full((selected_tracks.shape[0], max_neighboring_pixels), -1, dtype=np.int32)
             n_pixels_list = cp.zeros(shape=(selected_tracks.shape[0]))
             threadsperblock = 128
             blockspergrid = ceil(selected_tracks.shape[0] / threadsperblock)
