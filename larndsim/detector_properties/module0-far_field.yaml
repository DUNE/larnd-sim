temperature: 87.17 # K
e_field: 0.50 # kV/cm
lifetime: 2.2e+3 # us
time_interval: [0, 200.] # us
long_diff: 4.0e-6 # cm * cm / us
tran_diff: 8.8e-6 # cm * cm / us
drift_length: 30.27225 # cm
response_sampling: 0.1 # us
<<<<<<< HEAD
reponse_bin_size: 0.04434 # cm
=======
time_padding: 190 # us
time_window: 189.1 # us
tpc_offsets: # cm
  - [0, -21.8236, 0]
>>>>>>> 82e0aa97
tile_map: 
  - [[7,5,3,1],[8,6,4,2]]
  - [[16,14,12,10],[15,13,11,9]]
module_to_io_groups:
  1: [1,2,3,4]<|MERGE_RESOLUTION|>--- conflicted
+++ resolved
@@ -6,14 +6,11 @@
 tran_diff: 8.8e-6 # cm * cm / us
 drift_length: 30.27225 # cm
 response_sampling: 0.1 # us
-<<<<<<< HEAD
 reponse_bin_size: 0.04434 # cm
-=======
 time_padding: 190 # us
 time_window: 189.1 # us
 tpc_offsets: # cm
   - [0, -21.8236, 0]
->>>>>>> 82e0aa97
 tile_map: 
   - [[7,5,3,1],[8,6,4,2]]
   - [[16,14,12,10],[15,13,11,9]]
