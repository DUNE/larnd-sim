--- conflicted
+++ resolved
@@ -14,11 +14,7 @@
 from .consts import detector
 from .pixels_from_track import id2pixel
 
-<<<<<<< HEAD
 MAX_TRACKS_PER_PIXEL = 50
-=======
-MAX_TRACKS_PER_PIXEL = 40
->>>>>>> bbaf7674
 MIN_STEP_SIZE = 0.001 # cm
 MC_SAMPLE_MULTIPLIER = 1
 
@@ -473,18 +469,8 @@
     return 1 if x >= 0 else -1
 
 @cuda.jit
-<<<<<<< HEAD
 def sum_pixel_signals(pixels_signals, signals, track_starts, pixel_index_map, track_pixel_map, pixels_tracks_signals,
                       overflow_flag):
-=======
-def sum_pixel_signals(pixels_signals,
-    signals,
-    track_starts,
-    pixel_index_map,
-    track_pixel_map,
-    pixels_tracks_signals,
-    ):
->>>>>>> bbaf7674
     """
     This function sums the induced current signals on the same pixel.
     Converting "signals" from per segment to per pixel ("pixel_signals" and "pixels_tracks_signals")
@@ -507,40 +493,28 @@
         overflow_flag (:obj:`cp.array`): Single-element output array to indicate whether
             MAX_TRACKS_PER_PIXEL is insufficient
     """
-<<<<<<< HEAD
-    # itrk goes up to the total number of the segments in this batch
-    # ipix goes up to the max number of pixel for any segment
-    # itick is time ticks along the entire drift span
+    # itrk: segment index in signals collection, goes up to the total number of the segments in this batch
+    # ipix: pixel index within signals collection, goes up to the max number of pixel for any segment
+    # itick: time ticks along the entire drift span
 
     # pixel_index goes up to the total number of pixels in this batch
     # track_index (counter) goes up to "MAX_TRACKS_PER_PIXEL"
+    # counter = segment index in pixels_tracks_signals collection, same as track_index ordering
+
     itrk, ipix, itick = cuda.grid(3)
-=======
->>>>>>> bbaf7674
-
-    # itrk = segment index in signals collection, same as the index in all-segments (axis 0)
-    # ipix = pixel index within signals collection (axis 1)
-    # track_idx = segment index in track_pixel_map collection (axis 1)
-    # counter = segment index in pixels_tracks_signals collection (axis 2), same as track_idx ordering
-
-    itrk, ipix, itick = cuda.grid(3)
+
     if itrk < signals.shape[0] and ipix < signals.shape[1]:
 
         pixel_index = pixel_index_map[itrk][ipix]
         start_tick = round(track_starts[itrk] / detector.TIME_SAMPLING)
 
         if pixel_index >= 0:
-<<<<<<< HEAD
             counter = -99
-=======
-            counter = -1
->>>>>>> bbaf7674
             for track_idx in range(track_pixel_map[pixel_index].shape[0]):
                 if itrk == -1: # would itrk ever be -1?
                     continue
                 if itrk == int(track_pixel_map[pixel_index][track_idx]):
                     counter = track_idx
-<<<<<<< HEAD
                     if counter >= 0 and itick < signals.shape[2]:
                         itime = start_tick + itick
                         if itime < pixels_signals.shape[1] and itime > -1:
@@ -555,26 +529,6 @@
             if counter < 0:
                 overflow_flag[pixel_index] = 1
 
-=======
-                    #if counter == 0:
-                    #    print(pixel_index,track_idx,itrk)
-                    break
-
-            if itick < signals.shape[2]:
-                itime = start_tick + itick
-                if itime < pixels_signals.shape[1] and itime > -1:
-                    cuda.atomic.add(pixels_signals,
-                                    (pixel_index, itime),
-                                    signals[itrk][ipix][itick])
-                    #if (counter==0) and (pixel_index==64):
-                    #    print(itrk,ipix,itick,signals[itrk][ipix][itick],pixels_tracks_signals[pixel_index][itime][counter])
-                    
-                    if (counter >= 0):
-                        cuda.atomic.add(pixels_tracks_signals,
-                                        (pixel_index, itime, counter),
-                                        signals[itrk][ipix][itick])
->>>>>>> bbaf7674
-
 @cuda.jit
 def get_track_pixel_map(track_pixel_map, unique_pix, pixels, distances):
     """
