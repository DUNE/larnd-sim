"""
Module to implement the propagation of the
electrons towards the anode.
"""

from math import fabs, exp, sqrt
from numba import cuda
from . import consts
from . import indeces as i
from .consts import module_borders

import logging
logging.basicConfig()
logger = logging.getLogger('drifting')
logger.setLevel(logging.WARNING)
logger.info("DRIFTING MODULE PARAMETERS")

@cuda.jit
def drift(tracks):
    """
    This function takes as input an array of track segments and calculates
    the properties of the segments at the anode:

      * z coordinate at the anode
      * number of electrons taking into account electron lifetime
      * longitudinal diffusion
      * transverse diffusion
      * time of arrival at the anode

    Args:
        tracks (:obj:`numpy.ndarray`): array containing the tracks segment information
    """
    itrk = cuda.grid(1)

    if itrk < tracks.shape[0]:
        pixel_plane = -1

        track = tracks[itrk]

        for ip, plane in enumerate(module_borders):
<<<<<<< HEAD
            if plane[0][0] < track['x'] < plane[0][1] and plane[1][0] < track['y'] < plane[1][1] and plane[2][0] < track['z'] < plane[2][1]:
=======
            if plane[0][0] < track[i.x] < plane[0][1] and \
               plane[1][0] < track[i.y] < plane[1][1] and \
               plane[2][0] < track[i.z] < plane[2][1]:
>>>>>>> 7d5ac214
                pixel_plane = ip
                break

        track['pixel_plane'] = pixel_plane
        z_anode = module_borders[pixel_plane][2][0]
        drift_distance = fabs(track['z'] - z_anode)
        drift_start = fabs(min(track['z_start'],track['z_end']) - z_anode)
        drift_end = fabs(max(track['z_start'],track['z_end']) - z_anode)

        drift_time = drift_distance / consts.vdrift
        track['z'] = z_anode

        lifetime_red = exp(-drift_time / consts.lifetime)
        track['n_electrons'] *= lifetime_red

        track['long_diff'] = sqrt(drift_time * 2 * consts.long_diff)
        track['tran_diff'] = sqrt(drift_time * 2 * consts.tran_diff)
        track['t'] += drift_time
        track['t_start'] += drift_start / consts.vdrift
        track['t_end'] += drift_end / consts.vdrift<|MERGE_RESOLUTION|>--- conflicted
+++ resolved
@@ -38,13 +38,9 @@
         track = tracks[itrk]
 
         for ip, plane in enumerate(module_borders):
-<<<<<<< HEAD
-            if plane[0][0] < track['x'] < plane[0][1] and plane[1][0] < track['y'] < plane[1][1] and plane[2][0] < track['z'] < plane[2][1]:
-=======
-            if plane[0][0] < track[i.x] < plane[0][1] and \
-               plane[1][0] < track[i.y] < plane[1][1] and \
-               plane[2][0] < track[i.z] < plane[2][1]:
->>>>>>> 7d5ac214
+            if plane[0][0] < track['x'] < plane[0][1] and \
+               plane[1][0] < track['y'] < plane[1][1] and \
+               plane[2][0] < track['z'] < plane[2][1]:
                 pixel_plane = ip
                 break
 
