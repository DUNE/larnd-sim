"""
Module that simulates smearing effects of the light incident on each
photodetector
"""

import numba as nb

from numba import cuda

import numpy as np
import cupy as cp
from math import ceil, floor, exp, sqrt, sin

import h5py

from .consts import light
#from .consts.light import LIGHT_TICK_SIZE, LIGHT_WINDOW, SINGLET_FRACTION, TAU_S, TAU_T, LIGHT_GAIN, LIGHT_OSCILLATION_PERIOD, LIGHT_RESPONSE_TIME, LIGHT_DET_NOISE_SAMPLE_SPACING, LIGHT_TRIG_MODE, LIGHT_TRIG_THRESHOLD, LIGHT_TRIG_WINDOW, LIGHT_DIGIT_SAMPLE_SPACING, LIGHT_NBIT, OP_CHANNEL_TO_TPC, OP_CHANNEL_PER_TRIG, TPC_TO_OP_CHANNEL, SIPM_RESPONSE_MODEL, IMPULSE_TICK_SIZE, IMPULSE_MODEL, MC_TRUTH_THRESHOLD, ENABLE_LUT_SMEARING

#from .consts.detector import TPC_BORDERS, MODULE_TO_TPCS, TPC_TO_MODULE
from .consts import units as units
from .consts import detector

from .fee import CLOCK_CYCLE, ROLLOVER_CYCLES, PPS_CYCLES, CLOCK_RESET_PERIOD, USE_PPS_ROLLOVER


def get_nticks(light_incidence):
    """
    Calculates the number of time ticks needed to simulate light signals of the
    event (plus the desired pre- and post-intervals)

    Args:
        light_incidence(array): shape `(ntracks, ndet)`, containing first hit time and number of photons on each detector

    Returns:
        tuple: number of time ticks (`int`), time of first tick (`float`) [in microseconds]
    """
    mask = light_incidence['n_photons_det'] > 0
    if np.any(mask) and not light.LIGHT_TRIG_MODE == 1:
        start_time = np.min(light_incidence['t0_det'][mask]) - light.LIGHT_WINDOW[0]
        end_time = np.max(light_incidence['t0_det'][mask]) + light.LIGHT_WINDOW[1]
        return int(np.ceil((end_time - start_time)/light.LIGHT_TICK_SIZE)), start_time
    return int((light.LIGHT_WINDOW[1] + light.LIGHT_WINDOW[0])/light.LIGHT_TICK_SIZE), 0

def get_active_op_channel(light_incidence):
    """
    Returns an array of optical channels that need to be simulated

    Args:
        light_incidence(array): shape `(ntracks, ndet)`, containing first hit time and number of photons on each detector

    Returns:
        array: shape `(ndet_active,)` op detector index of each active channel (`int`)
    """
    mask = light_incidence['n_photons_det'] > 0
    if np.any(mask):
        return cp.array(np.where(np.any(mask, axis=0))[0], dtype='i4')
    return cp.empty((0,), dtype='i4')
    
@cuda.jit
def sum_light_signals(segments, segment_voxel, segment_track_id, light_inc, op_channel, lut, start_time, light_sample_inc, light_sample_inc_true_track_id, light_sample_inc_true_photons):
    """
    Sums the number of photons observed by each light detector at each time tick

    Args:
        segments(array): shape `(ntracks,)`, edep-sim tracks to simulate
        segment_voxel(array): shape `(ntracks, 3)`, LUT voxel for eack edep-sim track
        segment_track_id(array): shape `(ntracks,)`, unique id for each track segment (for MC truth backtracking)
        light_inc(array): shape `(ntracks, ndet)`, number of photons incident on each detector and voxel id
        op_channel(array): shape `(ntracks, ndet_active)`, optical channel index, will use lut[:,:,:,op_channel%lut.shape[3]] to look up timing information
        lut(array): shape `(nx,ny,nz,ndet_tpc)`, light look up table
        start_time(float): start time of light simulation in microseconds
        light_sample_inc(array): output array, shape `(ndet, nticks)`, number of photons incident on each detector at each time tick (propogation delay only)
        light_sample_inc_true_track_id(array): output array, shape `(ndet, nticks, maxtracks)`, true track ids on each detector at each time tick (propogation delay only)
        light_sample_inc_true_photons(array): output array, shape `(ndet, nticks, maxtracks)`, number of photons incident on each detector at each time tick from each track
    """
    idet,itick = cuda.grid(2)

    if idet < light_sample_inc.shape[0]:
        if itick < light_sample_inc.shape[1]:

            start_tick_time = itick * light.LIGHT_TICK_SIZE + start_time
            end_tick_time = start_tick_time + light.LIGHT_TICK_SIZE

            # find tracks that contribute light to this time tick
            idet_lut = op_channel[idet] % lut.shape[3]
            for itrk in range(segments.shape[0]):
                if light_inc[itrk,op_channel[idet]]['n_photons_det'] > 0:
                    voxel = segment_voxel[itrk]
                    time_profile = lut[voxel[0],voxel[1],voxel[2],idet_lut]['time_dist']
                    track_time = segments[itrk]['t0']
                    track_end_time = track_time + time_profile.shape[0] * units.ns / units.mus # FIXME: assumes light LUT time profile bins are 1ns (might not be true in general)

                    if track_end_time < start_tick_time or track_time > end_tick_time:
                        continue

                    # use LUT time smearing
                    if light.ENABLE_LUT_SMEARING:
                        # normalize propogation delay time profile
                        norm = 0
                        for iprof in range(time_profile.shape[0]):
                            norm += time_profile[iprof]

                        # add photons to time tick
                        for iprof in range(time_profile.shape[0]):
                            profile_time = track_time + iprof * units.ns / units.mus # FIXME: assumes light LUT time profile bins are 1ns (might not be true in general)
                            if profile_time < end_tick_time and profile_time > start_tick_time:
                                photons = light_inc['n_photons_det'][itrk,op_channel[idet]] * time_profile[iprof] / norm / light.LIGHT_TICK_SIZE
                                light_sample_inc[idet,itick] += photons

                                if photons > light.MC_TRUTH_THRESHOLD:
                                    # get truth information for time tick
                                    for itrue in range(light_sample_inc_true_track_id.shape[-1]):
                                        if light_sample_inc_true_track_id[idet,itick,itrue] == -1 or light_sample_inc_true_track_id[idet,itick,itrue] == segment_track_id[itrk]:
                                            light_sample_inc_true_track_id[idet,itick,itrue] = segment_track_id[itrk]
                                            light_sample_inc_true_photons[idet,itick,itrue] += photons
                                            break
                    # use average time only
                    else:
                        # calculate average delay time
                        avg = 0
                        norm = 0
                        for iprof in range(time_profile.shape[0]):
                            avg += iprof * units.ns / units.mus * time_profile[iprof]
                            norm += time_profile[iprof]
                        avg = avg / norm

                        # add photons to time tick
                        profile_time = track_time + avg
                        if profile_time < end_tick_time and profile_time > start_tick_time:
                            photons = light_inc['n_photons_det'][itrk,op_channel[idet]] / light.LIGHT_TICK_SIZE
                            light_sample_inc[idet,itick] += photons
                            if photons > light.MC_TRUTH_THRESHOLD:
                                # get truth information for time tick
                                for itrue in range(light_sample_inc_true_track_id.shape[-1]):
                                    if light_sample_inc_true_track_id[idet,itick,itrue] == -1 or light_sample_inc_true_track_id[idet,itick,itrue] == segment_track_id[itrk]:
                                        light_sample_inc_true_track_id[idet,itick,itrue] = segment_track_id[itrk]
                                        light_sample_inc_true_photons[idet,itick,itrue] += photons
                                        break

@nb.njit
def scintillation_model(time_tick):
    """
    Calculates the fraction of scintillation photons emitted 
    during time interval `time_tick` to `time_tick + 1`
    
    Args:
        time_tick(int): time tick relative to t0
    
    Returns:
        float: fraction of scintillation photons
    """
    p1 = light.SINGLET_FRACTION * exp(-time_tick * light.LIGHT_TICK_SIZE / light.TAU_S) * (1 - exp(-light.LIGHT_TICK_SIZE / light.TAU_S))
    p3 = (1 - light.SINGLET_FRACTION) * exp(-time_tick * light.LIGHT_TICK_SIZE / light.TAU_T) * (1 - exp(-light.LIGHT_TICK_SIZE / light.TAU_T))
    return (p1 + p3) * (time_tick >= 0)


@cuda.jit
def calc_scintillation_effect(light_sample_inc, light_sample_inc_true_track_id, light_sample_inc_true_photons, light_sample_inc_scint, light_sample_inc_scint_true_track_id, light_sample_inc_scint_true_photons):
    """
    Applies a smearing effect due to the liquid argon scintillation time profile using
    a two decay component scintillation model.
    
    Args:
        light_sample_inc(array): shape `(ndet, ntick)`, light incident on each detector
        light_sample_inc_scint(array): output array, shape `(ndet, ntick)`, light incident on each detector after accounting for scintillation time
    """
    idet,itick = cuda.grid(2)

    if idet < light_sample_inc.shape[0]:
        if itick < light_sample_inc.shape[1]:
            conv_ticks = ceil((light.LIGHT_WINDOW[1] - light.LIGHT_WINDOW[0])/light.LIGHT_TICK_SIZE)
            
            for jtick in range(max(itick - conv_ticks, 0), itick+1):
                if light_sample_inc[idet,jtick] == 0:
                    continue
                tick_weight = scintillation_model(itick-jtick)
                light_sample_inc_scint[idet,itick] += tick_weight * light_sample_inc[idet,jtick]

                # loop over convolution tick truth
                for itrue in range(light_sample_inc_true_track_id.shape[-1]):
                    if light_sample_inc_true_track_id[idet,jtick,itrue] == -1:
                        break
                        
                    if tick_weight * light_sample_inc_true_photons[idet,jtick,itrue] < light.MC_TRUTH_THRESHOLD:
                        continue

                    # loop over current tick truth
                    for jtrue in range(light_sample_inc_scint_true_track_id.shape[-1]):
                        if light_sample_inc_scint_true_track_id[idet,itick,jtrue] == light_sample_inc_true_track_id[idet,jtick,itrue] or light_sample_inc_scint_true_track_id[idet,itick,jtrue] == -1:
                            light_sample_inc_scint_true_track_id[idet,itick,jtrue] = light_sample_inc_true_track_id[idet,jtick,itrue]
                            light_sample_inc_scint_true_photons[idet,itick,jtrue] += tick_weight * light_sample_inc_true_photons[idet,jtick,itrue]
                            break


@nb.njit
def xoroshiro128p_poisson_int32(mean, states, index):
    """
    Return poisson distributed int32 and advance `states[index]`. For efficiency, 
    if `mean > 30`, returns a gaussian distributed int32 with `mean == mean`
    and `std = sqrt(mean)` truncated at 0 (approximately equivalent to a poisson-
    distributed number)

    [DOI:10.1007/978-1-4613-8643-8_10]
    
    Args:
        mean(float): mean of poisson distribution
        states(array): array of RNG states
        index(int): offset in states to update
    """
    if mean <= 0:
        return 0
    if mean < 30: # poisson statistics are important
        u = cuda.random.xoroshiro128p_uniform_float32(states, index)
        x = 0
        p = exp(-mean)
        s = p
        prev_s = s
        while u > s:
            x += 1
            p = p * mean / x
            prev_s = s
            s = s + p
            if s == prev_s: # break if machine precision reached
                break
        return x
    return max(int(cuda.random.xoroshiro128p_normal_float32(states, index) * sqrt(mean) + mean),0)
    
                
@cuda.jit
def calc_stat_fluctuations(light_sample_inc, light_sample_inc_disc, rng_states):
    """
    Simulates Poisson fluctuations in the number of PE per time tick.
    
    Args:
        light_sample_inc(array): shape `(ndet, ntick)`, effective photocurrent on each detector
        light_sample_inc_disc(array): output array, shape `(ndet, ntick)`, effective photocurrent on each detector (with stocastic fluctuations)
        rng_states(array): shape `(>ndet*ntick,)`, random number states
    """
    idet,itick = cuda.grid(2)

    if idet < light_sample_inc.shape[0]:
        if itick < light_sample_inc.shape[1]:
            if light_sample_inc[idet,itick] > 0:
                light_sample_inc_disc[idet,itick] = 1. / light.LIGHT_TICK_SIZE * xoroshiro128p_poisson_int32(
                    light_sample_inc[idet,itick] * light.LIGHT_TICK_SIZE, rng_states, idet*light_sample_inc.shape[1] + itick)
            else:
                light_sample_inc_disc[idet,itick] = 0.


@nb.njit
def interp(idx, arr, low, high):
    """
    Performs a simple linear interpolation of an array at a given floating point
    index

    Args:
        idx(float): index into array to interpolate
        arr(array): 1D array of values to interpolate
        low(float): value to return if index is less than 0
        high(float): value to return if index is above `len(arr)-1`

    Returns:
        float: interpolated array value
    """
    i0 = int(floor(idx))

    if i0 < 0:
        return low
    if i0 > len(arr)-1:
        return high
    if i0 == idx:
        return arr[i0]
    if i0 > len(arr)-2:
        return high

    i1 = i0 + 1
    v0 = arr[i0]
    v1 = arr[i1]

    return v0 + (v1 - v0) * (idx - i0)
                

@nb.njit
def sipm_response_model(idet, time_tick):
    """
    Calculates the SiPM response from a PE at `time_tick` relative to the PE time
    
    Args:
        idet(int): SiPM index
        time_tick(int): time tick relative to t0
    
    Returns:
        float: response
    """
    # use RLC response model
    if light.SIPM_RESPONSE_MODEL == 0:
        t = time_tick * light.LIGHT_TICK_SIZE
        impulse = (t>=0) * exp(-t/light.LIGHT_RESPONSE_TIME) * sin(t/light.LIGHT_OSCILLATION_PERIOD)
        # normalize to 1
        impulse /= light.LIGHT_OSCILLATION_PERIOD * light.LIGHT_RESPONSE_TIME**2
        impulse *= light.LIGHT_OSCILLATION_PERIOD**2 + light.LIGHT_RESPONSE_TIME**2
        return impulse * light.LIGHT_TICK_SIZE

    # use measured response model
    if light.SIPM_RESPONSE_MODEL == 1:
        impulse = interp(time_tick * light.LIGHT_TICK_SIZE / light.IMPULSE_TICK_SIZE, light.IMPULSE_MODEL, 0, 0)
        # normalize to 1
        impulse /=  light.IMPULSE_TICK_SIZE/light.LIGHT_TICK_SIZE
        return impulse
            

@cuda.jit
def calc_light_detector_response(light_sample_inc, light_sample_inc_true_track_id, light_sample_inc_true_photons, light_response, light_response_true_track_id, light_response_true_photons):
    """
    Simulates the SiPM reponse and digit
    
    Args:
        light_sample_inc(array): shape `(ndet, ntick)`, PE produced on each SiPM at each time tick
        light_response(array): shape `(ndet, ntick)`, ADC value at each time tick
    """
    idet,itick = cuda.grid(2)

    if idet < light_sample_inc.shape[0]:
        if itick < light_sample_inc.shape[1]:
            conv_ticks = ceil((light.LIGHT_WINDOW[1] - light.LIGHT_WINDOW[0])/light.LIGHT_TICK_SIZE)
            
            for jtick in range(max(itick - conv_ticks, 0), itick+1):
                tick_weight = sipm_response_model(idet, itick-jtick)
                light_response[idet,itick] += light.LIGHT_GAIN[idet] * tick_weight * light_sample_inc[idet,jtick]
                    
                # loop over convolution tick truth
                for itrue in range(light_sample_inc_true_track_id.shape[-1]):
                    if light_sample_inc_true_track_id[idet,jtick,itrue] == -1:
                        break
                        
                    if abs(tick_weight * light_sample_inc_true_photons[idet,jtick,itrue]) < light.MC_TRUTH_THRESHOLD:
                        continue

                    # loop over current tick truth
                    for jtrue in range(light_response_true_track_id.shape[-1]):
                        # apply convolution if convolution tick matches or if available truth slot
                        if light_sample_inc_true_track_id[idet,itick,jtrue] == light_sample_inc_true_track_id[idet,itick,itrue] or light_sample_inc_true_track_id[idet,itick,jtrue] == -1:
                            light_response_true_track_id[idet,itick,jtrue] = light_sample_inc_true_track_id[idet,itick,itrue]
                            light_response_true_photons[idet,itick,jtrue] += tick_weight * light_sample_inc_true_photons[idet,jtick,itrue]
                            break
                

def gen_light_detector_noise(shape, light_det_noise):
    """
    Generates uncorrelated noise with a defined frequency spectrum
    
    Args:
        shape(tuple): desired shape of output noise, `shape[0]` must equal `light_det_noise.shape[0]`
        light_det_noise(array): FFT of noise, `light_det_noise.ndim == 2`
        
    Returns:
        array: shape `(shape[0], shape[1])`, randomly generated sample noise
    """
    if not shape[0]:
        return cp.empty(shape)
    
    noise_freq = cp.fft.rfftfreq((light_det_noise.shape[-1]-1)*2, d=light.LIGHT_DET_NOISE_SAMPLE_SPACING)
    desired_freq = cp.fft.rfftfreq(shape[-1], d=light.LIGHT_TICK_SIZE)
    
    bin_size = cp.diff(desired_freq).mean()
    noise_spectrum = cp.zeros((shape[0], desired_freq.shape[0]))
    for idet in range(shape[0]):
        noise_spectrum[idet] = cp.interp(desired_freq, noise_freq, light_det_noise[idet], left=0, right=0)
    # rescale noise spectrum to have constant noise power with digitizer sample spacing
    noise_spectrum *= cp.sqrt(cp.diff(noise_freq, axis=-1).mean()/bin_size) * light.LIGHT_DIGIT_SAMPLE_SPACING / light.LIGHT_TICK_SIZE
    

    # generate an FFT with the same frequency power, but with random phase
    noise = noise_spectrum * cp.exp(2j * cp.pi * cp.random.uniform(size=noise_spectrum.shape))
    if shape[1] < 2:
        # special case where inverse FFT does not exist - just generate one sample
        noise = cp.round(cp.real(noise)) * 2**(16-light.LIGHT_NBIT)
    else:
        # invert FFT to create a noise waveform
        noise = cp.round(cp.fft.irfft(noise, axis=-1)) * 2**(16-light.LIGHT_NBIT)

    if noise.shape[1] < shape[1]:
        # FFT must have even samples, so append 0 if an odd number of samples is requested
        noise = cp.concatenate([noise, cp.zeros((noise.shape[0],shape[1]-noise.shape[1]))],axis=-1)

    return noise[:,:shape[1]]


def get_triggers(signal, group_threshold, op_channel_idx):
    """
    Identifies each simulated ticks that would initiate a trigger taking into account the ADC digitization window
    
    Args:
        signal(array): shape `(ndet, nticks)`, simulated signal on each channel
        group_threshold(array): shape `(ngrp,)`, threshold on group sum (requires `ndet/ngrp == OP_CHANNEL_PER_TRIG`)
        op_channel_idx(array): shape `(ndet,)`, optical channel index for each signal
        
    Returns:
        tuple: array of tick indices at each trigger (shape `(ntrigs,)`) and array of op channel index (shape `(ntrigs, ndet_module)`)
    """
    
    shape = signal.shape
    # sum over all signals on a single detector (shape: (ndet, nticks) -> (ngrp, ndetpergrp, nticks) -> (ngrp, 1, nticks))
    signal_sum = signal.reshape(shape[0]//light.OP_CHANNEL_PER_TRIG, light.OP_CHANNEL_PER_TRIG, shape[-1]).sum(axis=1, keepdims=True)
    # reduce to approximate ADC sample rate (padded with zeros)
    sample_factor = round(light.LIGHT_DIGIT_SAMPLE_SPACING / light.LIGHT_TICK_SIZE)
    padding = sample_factor - shape[-1] % sample_factor
    if padding > 0:
        signal_sum = cp.concatenate((signal_sum, cp.zeros((shape[0]//light.OP_CHANNEL_PER_TRIG, 1, padding))), axis=-1)
    signal_sum = signal_sum.reshape(-1, 1, signal_sum.shape[-1]//sample_factor, sample_factor).mean(axis=-1, keepdims=True)
    signal_sum = cp.broadcast_to(signal_sum, signal_sum.shape[:3] + (sample_factor,))
    signal_sum = signal_sum.reshape(-1, 1, shape[-1] + padding)[...,:(-padding if padding > 0 else shape[-1])]

    # apply trigger threshold
    sample_above_thresh = cp.broadcast_to(signal_sum < group_threshold[:,cp.newaxis,cp.newaxis], (shape[0]//light.OP_CHANNEL_PER_TRIG, light.OP_CHANNEL_PER_TRIG, shape[-1]))
    # cast back into the original signal array
    sample_above_thresh = sample_above_thresh.reshape(signal.shape)

    # calculate the minimum number of ticks between two triggers on the same module
    digit_ticks = ceil((light.LIGHT_TRIG_WINDOW[1] + light.LIGHT_TRIG_WINDOW[0])/light.LIGHT_TICK_SIZE)

    tpc_ids = np.unique(light.OP_CHANNEL_TO_TPC[op_channel_idx.get()])
    mod_ids = np.unique([detector.TPC_TO_MODULE[tpc_id] for tpc_id in tpc_ids])
    
    trigger_idx_list = []
    op_channel_idx_list = []
    trigger_type_list = [] # 0 --> threshold, # 1 --> beam
<<<<<<< HEAD
    # treat each module independently
    for mod_id, tpc_ids in [(mod_id, detector.MODULE_TO_TPCS[mod_id]) for mod_id in mod_ids]:
        # get active channels for the module
        op_channels = light.TPC_TO_OP_CHANNEL[tpc_ids].ravel()
        op_channel_mask = np.isin(op_channel_idx.get(), op_channels)
        #module_above_thresh = cp.any(sample_above_thresh[op_channels], axis=0)
        module_above_thresh = np.any(sample_above_thresh[op_channel_mask], axis=0)        

        last_trigger = 0
        while cp.any(module_above_thresh):
            # find next time signal goes above threshold
            if last_trigger == 0 and light.LIGHT_TRIG_MODE == 1:
=======
    if LIGHT_TRIG_MODE == 0:
        # treat each module independently
        for mod_id, tpc_ids in [(mod_id, MODULE_TO_TPCS[mod_id]) for mod_id in mod_ids]:
            # get active channels for the module
            op_channels = TPC_TO_OP_CHANNEL[tpc_ids].ravel()
            op_channel_mask = np.isin(op_channel_idx.get(), op_channels)
            #module_above_thresh = cp.any(sample_above_thresh[op_channels], axis=0)
            module_above_thresh = np.any(sample_above_thresh[op_channel_mask], axis=0)        

            last_trigger = 0
            while cp.any(module_above_thresh):
                # find next time signal goes above threshold
                next_idx = cp.sort(cp.nonzero(module_above_thresh)[0])[0] + (last_trigger if last_trigger != 0 else 0)
                next_trig_type = cp.asarray(0)
                # keep track of trigger time
                trigger_idx_list.append(next_idx)
                trigger_type_list.append(next_trig_type)
                op_channel_idx_list.append(op_channels)
                # ignore samples during digitization window
                module_above_thresh = module_above_thresh[next_idx+digit_ticks:]
                last_trigger = next_idx + digit_ticks

    elif LIGHT_TRIG_MODE == 1:
        module_above_thresh = np.any(sample_above_thresh, axis=0)
        op_channels = TPC_TO_OP_CHANNEL[:].ravel()
        last_trigger = 0
        while cp.any(module_above_thresh):
            # find next time signal goes above threshold
            if last_trigger == 0:
>>>>>>> dd1c7bc6
                next_idx = cp.asarray(0)
                next_trig_type = cp.asarray(1)
            else:
                next_idx = cp.sort(cp.nonzero(module_above_thresh)[0])[0] + (last_trigger if last_trigger != 0 else 0)
                next_trig_type = cp.asarray(0)
            # keep track of trigger time
            trigger_idx_list.append(next_idx)
            trigger_type_list.append(next_trig_type)
            op_channel_idx_list.append(op_channels)
            # ignore samples during digitization window
            module_above_thresh = module_above_thresh[next_idx+digit_ticks:]
            last_trigger = next_idx + digit_ticks

    if len(trigger_idx_list):
        return cp.array(trigger_idx_list), cp.array(op_channel_idx_list), cp.array(trigger_type_list)
    return cp.empty((0,), dtype=int), cp.empty((0,len(light.TPC_TO_OP_CHANNEL[list(detector.MODULE_TO_TPCS.values())[0]].ravel())), dtype=int), cp.empty((0,), dtype=int)


@cuda.jit
def digitize_signal(signal, signal_op_channel_idx, trigger_idx, trigger_op_channel_idx, signal_true_track_id, signal_true_photons, digit_signal, digit_signal_true_track_id, digit_signal_true_photons):
    """
    Interpolate signal to the appropriate sampling frequency
    
    Args:
        signal(array): shape `(ndet, nticks)`, simulated signal on each channel
        signal_op_channel_idx(array): shape `(ndet,)`, optical channel index for each simulated signal
        trigger_idx(array): shape `(ntrigs,)`, tick index for each trigger
        trigger_op_channel_idx(array): shape `(ntrigs, ndet_module)`, optical channel index for each trigger
        digit_signal(array): output array, shape `(ntrigs, ndet_module, nsamples)`, digitized signal
    """
    itrig,idet_module,isample = cuda.grid(3)
    
    if itrig < digit_signal.shape[0]:
        if idet_module < digit_signal.shape[1]:
            if isample < digit_signal.shape[2]:
                sample_tick = isample * light.LIGHT_DIGIT_SAMPLE_SPACING / light.LIGHT_TICK_SIZE - light.LIGHT_TRIG_WINDOW[0] / light.LIGHT_TICK_SIZE + trigger_idx[itrig]
                idet = trigger_op_channel_idx[itrig, idet_module]
                idet_signal = 0
                for idet_signal in range(signal.shape[0]):
                    if idet == signal_op_channel_idx[idet_signal]:
                        break
                if idet_signal == signal.shape[0]:
                    return
                digit_signal[itrig,idet_module,isample] = interp(sample_tick, signal[idet_signal], 0, 0)

                itick0 = int(floor(sample_tick))
                itick1 = int(ceil(sample_tick))
                
                itrue = 0
                # loop over previous tick truth
                for jtrue in range(signal_true_track_id.shape[-1]):
                    if itrue >= digit_signal_true_track_id.shape[-1]:
                        break
                    if signal_true_track_id[idet_signal,itick0,jtrue] == -1:
                        break
                            
                    photons0, photons1 = 0, 0

                    # if matches the current sample track or we have empty truth slot, add truth info
                    if signal_true_track_id[idet_signal,itick0,jtrue] == digit_signal_true_track_id[itrig,idet_module,isample,itrue] or digit_signal_true_track_id[itrig,idet_module,isample,itrue] == -1:
                        digit_signal_true_track_id[itrig,idet_module,isample,itrue] = signal_true_track_id[idet_signal,itick0,jtrue]
                        itrue += 1
                        # interpolate true photons
                        photons0 = signal_true_photons[idet,itick0,jtrue]
                        
                        if abs(photons0) < light.MC_TRUTH_THRESHOLD:
                            continue

                        # loop over next tick
                        # first try same position (for speed-up)
                        if signal_true_track_id[idet_signal,itick0,jtrue] == signal_true_track_id[idet_signal,itick1,jtrue]:
                            photons1 = signal_true_photons[idet_signal,itick1,jtrue]
                        else:
                            for ktrue in range(signal_true_track_id.shape[-1]):
                                if signal_true_track_id[idet_signal,itick0,jtrue] == signal_true_track_id[idet_signal,itick1,ktrue]:
                                    photons1 = signal_true_photons[idet_signal,itick1,ktrue]
                                    break

                    # if a valid truth entry was found, do interpolation
                    if digit_signal_true_track_id[itrig,idet_module,isample,itrue-1] != -1:
                        digit_signal_true_photons[itrig,idet_module,isample,itrue-1] = interp(sample_tick-itick0, (photons0,photons1), 0, 0)


def sim_triggers(bpg, tpb, signal, signal_op_channel_idx, signal_true_track_id, signal_true_photons, trigger_idx, op_channel_idx, digit_samples, light_det_noise):
    """
    Generates digitized waveforms at specified simulation tick indices
    
    Args:
        bpg(tuple): blocks per grid used to generate digitized waveforms, `len(bpg) == 3`, `prod(bpg) * prod(tpb) >= digit_samples.size`
        tpb(tuple): threads per grid used to generate digitized waveforms, `len(bpg) == 3`, `bpg[i] * tpb[i] >= digit_samples.shape[i]`
        signal(array): shape `(ndet, nticks)`, simulated signal on each channel
        signal_op_channel_idx(array): shape `(ndet,)`, optical channel index for each simulated signal
        signal_true_track_id(array): shape `(ndet, nticks, ntruth)`, true segments associated with each tick
        signal_true_photons(array): shape `(ndet, nticks, ntruth)`, true photons associated with each tick from each track
        trigger_idx(array): shape `(ntrigs,)`, tick index for each trigger to digitize
        op_channel_idx(array): shape `(ntrigs, ndet_module)`, optical channel indices for each trigger
        digit_samples(int): number of digitizations per waveform
        light_det_noise(array): shape `(ndet, nnoise_bins)`, noise spectrum for each channel (only used if waveforms extend past simulated signal)
        
    Returns:
        array: shape `(ntrigs, ndet_module, digit_samples)`, digitized waveform on each channel for each trigger
    """
    digit_signal = cp.zeros((trigger_idx.shape[0], op_channel_idx.shape[-1], digit_samples), dtype='f8')
    digit_signal_true_track_id = cp.full((trigger_idx.shape[0], op_channel_idx.shape[-1], digit_samples, signal_true_track_id.shape[-1]), -1, dtype=signal_true_track_id.dtype)
    digit_signal_true_photons = cp.zeros((trigger_idx.shape[0], op_channel_idx.shape[-1], digit_samples, signal_true_photons.shape[-1]), dtype=signal_true_photons.dtype)
    # exit if no triggers
    if digit_signal.shape[0] == 0:
        return digit_signal, digit_signal_true_track_id, digit_signal_true_photons
    
    padded_trigger_idx = trigger_idx.copy()

    # pad front of simulation with noise, if trigger close to start of simulation window
    pre_digit_ticks = int(ceil(light.LIGHT_TRIG_WINDOW[0]/light.LIGHT_TICK_SIZE))
    if trigger_idx.min() - pre_digit_ticks < 0:
        pad_shape = (signal.shape[0], int(pre_digit_ticks - trigger_idx.min()))
        signal = cp.concatenate([gen_light_detector_noise(pad_shape, light_det_noise[signal_op_channel_idx]), signal], axis=-1)
        signal_true_track_id = cp.concatenate([cp.full(pad_shape + signal_true_track_id.shape[-1:], -1, dtype=signal_true_track_id.dtype), signal_true_track_id], axis=-2)
        signal_true_photons = cp.concatenate([cp.zeros(pad_shape + signal_true_photons.shape[-1:], signal_true_photons.dtype), signal_true_photons], axis=-2)
        padded_trigger_idx += pad_shape[1]
    
    # pad end of simulation with noise, if trigger close to end of simulation window
    post_digit_ticks = int(ceil(light.LIGHT_TRIG_WINDOW[1]/light.LIGHT_TICK_SIZE))
    if post_digit_ticks + padded_trigger_idx.max() > signal.shape[1]:
        pad_shape = (signal.shape[0], int(post_digit_ticks + padded_trigger_idx.max() - signal.shape[1]))

        signal = cp.concatenate([signal, gen_light_detector_noise(pad_shape, light_det_noise[signal_op_channel_idx])], axis=-1)
        signal_true_track_id = cp.concatenate([signal_true_track_id, cp.full(pad_shape + signal_true_track_id.shape[-1:], -1, dtype=signal_true_track_id.dtype)], axis=-2)
        signal_true_photons = cp.concatenate([signal_true_photons, cp.zeros(pad_shape + signal_true_photons.shape[-1:], dtype=signal_true_photons.dtype)], axis=-2)

    # add noise for any channels that had no signal
    if cp.any(~cp.isin(op_channel_idx, signal_op_channel_idx)):
        missing = cp.unique(op_channel_idx[~cp.isin(op_channel_idx, signal_op_channel_idx)])
        pad_shape = (missing.shape[0], signal.shape[-1])
        signal = cp.concatenate([signal, gen_light_detector_noise(pad_shape, light_det_noise[missing])], axis=0)
        signal_op_channel_idx = cp.concatenate([signal_op_channel_idx, missing], axis=0)
        signal_true_track_id = cp.concatenate([signal_true_track_id, cp.full(pad_shape + signal_true_track_id.shape[-1:], -1, dtype=signal_true_track_id.dtype)], axis=0)
        signal_true_photons = cp.concatenate([signal_true_photons, cp.zeros(pad_shape + signal_true_photons.shape[-1:], dtype=signal_true_photons.dtype)], axis=0)

        # sort to keep consistency across events
        order = cp.argsort(signal_op_channel_idx, axis=-1)
        signal = cp.take_along_axis(signal, order[...,np.newaxis], axis=0)
        signal_op_channel_idx = cp.take_along_axis(signal_op_channel_idx, order, axis=0)
        signal_true_track_id = cp.take_along_axis(signal_true_track_id, order[...,np.newaxis,np.newaxis], axis=0)
        signal_true_photons = cp.take_along_axis(signal_true_photons, order[...,np.newaxis,np.newaxis], axis=0)

    digitize_signal[bpg,tpb](signal, signal_op_channel_idx, padded_trigger_idx, op_channel_idx, signal_true_track_id, signal_true_photons,
        digit_signal, digit_signal_true_track_id, digit_signal_true_photons)

    # truncate to correct number of bits
    digit_signal = cp.round(digit_signal / 2**(16-light.LIGHT_NBIT)) * 2**(16-light.LIGHT_NBIT)
    
    return digit_signal, digit_signal_true_track_id, digit_signal_true_photons


def export_to_hdf5(event_id, start_times, trigger_idx, op_channel_idx, waveforms, output_filename, event_times, waveforms_true_track_id, waveforms_true_photons):
    """
    Saves waveforms to output file
    
    Args:
        event_id(array): shape `(ntrigs,)`, event id for each trigger
        start_times(array): shape `(ntrigs,)`, simulation time offset for each trigger [microseconds]
        trigger_idx(array): shape `(ntrigs,)`, simulation time tick of each trigger
        op_channel_idx(array): shape `(ntrigs, ndet_module)`, optical channel index for each trigger
        waveforms(array): shape `(ntrigs, ndet_module, nsamples)`, simulated waveforms to save
        output_filename(str): output hdf5 file path
        event_times(array): shape `(nevents,)`, global event t0 for each unique event [microseconds]
        waveforms_true_track_id(array): shape `(ntrigs, ndet, nsamples, ntruth)`, segment ids contributing to each sample
        waveforms_true_photons(array): shape `(ntrigs, ndet, nsamples, ntruth)`, true photocurrent at each sample
    
    """
    if event_id.shape[0] == 0:
        return
    
    unique_events, unique_events_inv = np.unique(event_id, return_inverse=True)
    event_start_times = event_times[unique_events_inv]
    event_sync_times = (event_times[unique_events_inv] / CLOCK_CYCLE).astype(int) % CLOCK_RESET_PERIOD

    with h5py.File(output_filename, 'a') as f:
        trig_data = np.empty(trigger_idx.shape[0], dtype=np.dtype([('op_channel','i4',(op_channel_idx.shape[-1])), ('ts_s','f8'), ('ts_sync','u8')]))
        trig_data['op_channel'] = op_channel_idx
<<<<<<< HEAD
        trig_data['ts_s'] = ((start_times + trigger_idx * light.LIGHT_TICK_SIZE + event_start_times) * units.mus / units.s)
        trig_data['ts_sync'] = (((start_times + trigger_idx * light.LIGHT_TICK_SIZE)/CLOCK_CYCLE + event_sync_times).astype(int) % ROLLOVER_CYCLES)
=======
        trig_data['ts_s'] = ((start_times + trigger_idx * LIGHT_TICK_SIZE + event_start_times) * units.mus / units.s)
        trig_data['ts_sync'] = (((start_times + trigger_idx * LIGHT_TICK_SIZE)/CLOCK_CYCLE + event_sync_times).astype(int) % CLOCK_RESET_PERIOD)
>>>>>>> dd1c7bc6

        # skip creating the truth dataset if there is no truth information to store
        if waveforms_true_track_id.size > 0:
            truth_dtype = np.dtype([('track_ids', 'i8', (waveforms_true_track_id.shape[-1],)), ('pe_current', 'f8', (waveforms_true_photons.shape[-1],))])
            truth_data = np.empty(waveforms_true_track_id.shape[:-1], dtype=truth_dtype)
            truth_data['track_ids'] = waveforms_true_track_id
            truth_data['pe_current'] = waveforms_true_photons
        
        if 'light_wvfm' not in f:
            f.create_dataset('light_wvfm', data=waveforms, maxshape=(None,None,None))
            f.create_dataset('light_trig', data=trig_data, maxshape=(None,))
            if waveforms_true_track_id.size > 0:
                f.create_dataset('light_wvfm_mc_assn', data=truth_data, maxshape=(None,None,None))
        else:
            f['light_wvfm'].resize(f['light_wvfm'].shape[0] + waveforms.shape[0], axis=0)
            f['light_wvfm'][-waveforms.shape[0]:] = waveforms
            
            f['light_trig'].resize(f['light_trig'].shape[0] + trigger_idx.shape[0], axis=0)
            f['light_trig'][-trigger_idx.shape[0]:] = trig_data

            if waveforms_true_track_id.size > 0:
                f['light_wvfm_mc_assn'].resize(f['light_wvfm_mc_assn'].shape[0] + truth_data.shape[0], axis=0)
                f['light_wvfm_mc_assn'][-truth_data.shape[0]:] = truth_data

            <|MERGE_RESOLUTION|>--- conflicted
+++ resolved
@@ -425,20 +425,6 @@
     trigger_idx_list = []
     op_channel_idx_list = []
     trigger_type_list = [] # 0 --> threshold, # 1 --> beam
-<<<<<<< HEAD
-    # treat each module independently
-    for mod_id, tpc_ids in [(mod_id, detector.MODULE_TO_TPCS[mod_id]) for mod_id in mod_ids]:
-        # get active channels for the module
-        op_channels = light.TPC_TO_OP_CHANNEL[tpc_ids].ravel()
-        op_channel_mask = np.isin(op_channel_idx.get(), op_channels)
-        #module_above_thresh = cp.any(sample_above_thresh[op_channels], axis=0)
-        module_above_thresh = np.any(sample_above_thresh[op_channel_mask], axis=0)        
-
-        last_trigger = 0
-        while cp.any(module_above_thresh):
-            # find next time signal goes above threshold
-            if last_trigger == 0 and light.LIGHT_TRIG_MODE == 1:
-=======
     if LIGHT_TRIG_MODE == 0:
         # treat each module independently
         for mod_id, tpc_ids in [(mod_id, MODULE_TO_TPCS[mod_id]) for mod_id in mod_ids]:
@@ -468,7 +454,6 @@
         while cp.any(module_above_thresh):
             # find next time signal goes above threshold
             if last_trigger == 0:
->>>>>>> dd1c7bc6
                 next_idx = cp.asarray(0)
                 next_trig_type = cp.asarray(1)
             else:
@@ -649,13 +634,8 @@
     with h5py.File(output_filename, 'a') as f:
         trig_data = np.empty(trigger_idx.shape[0], dtype=np.dtype([('op_channel','i4',(op_channel_idx.shape[-1])), ('ts_s','f8'), ('ts_sync','u8')]))
         trig_data['op_channel'] = op_channel_idx
-<<<<<<< HEAD
         trig_data['ts_s'] = ((start_times + trigger_idx * light.LIGHT_TICK_SIZE + event_start_times) * units.mus / units.s)
-        trig_data['ts_sync'] = (((start_times + trigger_idx * light.LIGHT_TICK_SIZE)/CLOCK_CYCLE + event_sync_times).astype(int) % ROLLOVER_CYCLES)
-=======
-        trig_data['ts_s'] = ((start_times + trigger_idx * LIGHT_TICK_SIZE + event_start_times) * units.mus / units.s)
-        trig_data['ts_sync'] = (((start_times + trigger_idx * LIGHT_TICK_SIZE)/CLOCK_CYCLE + event_sync_times).astype(int) % CLOCK_RESET_PERIOD)
->>>>>>> dd1c7bc6
+        trig_data['ts_sync'] = (((start_times + trigger_idx * light.LIGHT_TICK_SIZE)/CLOCK_CYCLE + event_sync_times).astype(int) % CLOCK_RESET_PERIOD)
 
         # skip creating the truth dataset if there is no truth information to store
         if waveforms_true_track_id.size > 0:
